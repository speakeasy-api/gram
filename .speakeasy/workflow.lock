speakeasyVersion: 1.639.2
sources:
    Gram-Internal:
        sourceNamespace: gram-api-description
<<<<<<< HEAD
        sourceRevisionDigest: sha256:88be8d41928be3c158fc5b5e07fd709b70d0e8339c42ee380cae332fb0551c95
        sourceBlobDigest: sha256:1e60fbd95b04334cdc38b135e933af13e0639fdaf04bb3f9762b7a175d40efbe
=======
        sourceRevisionDigest: sha256:58c8fbaa81e414a9c82037b5cd4ccd2c40379ef86081ebe820805626ee8d7334
        sourceBlobDigest: sha256:8c0e825624c86850c2e1cd78ad91bf30cd9ee8db4d64f2b66f426ffae39a5ccb
>>>>>>> 44229766
        tags:
            - latest
            - 0.0.1
targets:
    gram-internal:
        source: Gram-Internal
        sourceNamespace: gram-api-description
<<<<<<< HEAD
        sourceRevisionDigest: sha256:88be8d41928be3c158fc5b5e07fd709b70d0e8339c42ee380cae332fb0551c95
        sourceBlobDigest: sha256:1e60fbd95b04334cdc38b135e933af13e0639fdaf04bb3f9762b7a175d40efbe
        codeSamplesNamespace: gram-api-description-typescript-code-samples
        codeSamplesRevisionDigest: sha256:0873524a142174626bdb3973228670bd84025a31d94d761665654fb9bcd11042
=======
        sourceRevisionDigest: sha256:58c8fbaa81e414a9c82037b5cd4ccd2c40379ef86081ebe820805626ee8d7334
        sourceBlobDigest: sha256:8c0e825624c86850c2e1cd78ad91bf30cd9ee8db4d64f2b66f426ffae39a5ccb
        codeSamplesNamespace: gram-api-description-typescript-code-samples
        codeSamplesRevisionDigest: sha256:f7d42b1d7f8f46a053d204d4ebc0d2ff7d7d73f6ba4be79af7169c58d82fbdf2
>>>>>>> 44229766
workflow:
    workflowVersion: 1.0.0
    speakeasyVersion: pinned
    sources:
        Gram-Internal:
            inputs:
                - location: server/gen/http/openapi3.yaml
            overlays:
                - location: overlays/goa.yaml
            output: .speakeasy/out.openapi.yaml
            registry:
                location: registry.speakeasyapi.dev/gram/gram/gram-api-description
        Gram-Public:
            inputs:
                - location: server/gen/http/openapi3.yaml
            overlays:
                - location: overlays/goa.yaml
                - location: overlays/public-sdk.yaml
            output: .speakeasy/openapi-public.yaml
            registry:
                location: registry.speakeasyapi.dev/gram/gram/gram-public-api-description
    targets:
        gram-internal:
            target: typescript
            source: Gram-Internal
            output: client/sdk
            codeSamples:
                registry:
                    location: registry.speakeasyapi.dev/gram/gram/gram-api-description-typescript-code-samples
                labelOverride:
                    fixedValue: Typescript (SDK)
                blocking: false<|MERGE_RESOLUTION|>--- conflicted
+++ resolved
@@ -2,13 +2,8 @@
 sources:
     Gram-Internal:
         sourceNamespace: gram-api-description
-<<<<<<< HEAD
-        sourceRevisionDigest: sha256:88be8d41928be3c158fc5b5e07fd709b70d0e8339c42ee380cae332fb0551c95
-        sourceBlobDigest: sha256:1e60fbd95b04334cdc38b135e933af13e0639fdaf04bb3f9762b7a175d40efbe
-=======
-        sourceRevisionDigest: sha256:58c8fbaa81e414a9c82037b5cd4ccd2c40379ef86081ebe820805626ee8d7334
-        sourceBlobDigest: sha256:8c0e825624c86850c2e1cd78ad91bf30cd9ee8db4d64f2b66f426ffae39a5ccb
->>>>>>> 44229766
+        sourceRevisionDigest: sha256:6899d394915641c754a4727f5b9ab80fcbcc4904e0d18477b83005bdec3f54bd
+        sourceBlobDigest: sha256:c5c23bdec1d92a2b4f39b2afd6c5df452a0b57c194a80bf39ae2ec0bf2ead9a2
         tags:
             - latest
             - 0.0.1
@@ -16,17 +11,10 @@
     gram-internal:
         source: Gram-Internal
         sourceNamespace: gram-api-description
-<<<<<<< HEAD
-        sourceRevisionDigest: sha256:88be8d41928be3c158fc5b5e07fd709b70d0e8339c42ee380cae332fb0551c95
-        sourceBlobDigest: sha256:1e60fbd95b04334cdc38b135e933af13e0639fdaf04bb3f9762b7a175d40efbe
+        sourceRevisionDigest: sha256:6899d394915641c754a4727f5b9ab80fcbcc4904e0d18477b83005bdec3f54bd
+        sourceBlobDigest: sha256:c5c23bdec1d92a2b4f39b2afd6c5df452a0b57c194a80bf39ae2ec0bf2ead9a2
         codeSamplesNamespace: gram-api-description-typescript-code-samples
-        codeSamplesRevisionDigest: sha256:0873524a142174626bdb3973228670bd84025a31d94d761665654fb9bcd11042
-=======
-        sourceRevisionDigest: sha256:58c8fbaa81e414a9c82037b5cd4ccd2c40379ef86081ebe820805626ee8d7334
-        sourceBlobDigest: sha256:8c0e825624c86850c2e1cd78ad91bf30cd9ee8db4d64f2b66f426ffae39a5ccb
-        codeSamplesNamespace: gram-api-description-typescript-code-samples
-        codeSamplesRevisionDigest: sha256:f7d42b1d7f8f46a053d204d4ebc0d2ff7d7d73f6ba4be79af7169c58d82fbdf2
->>>>>>> 44229766
+        codeSamplesRevisionDigest: sha256:a1ce860e47b95b94cf75458c97a0ca13970a4fc3102c26c8dd42141567810551
 workflow:
     workflowVersion: 1.0.0
     speakeasyVersion: pinned
