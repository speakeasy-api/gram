<<<<<<< HEAD
speakeasyVersion: 1.639.2
sources:
    Gram-Internal:
        sourceNamespace: gram-api-description
        sourceRevisionDigest: sha256:241e2a471967552ab8dbe22628fb52770337210bcf235486402b78444a4037bd
        sourceBlobDigest: sha256:cb1b9adfee1ba47939523da4988e038b9588c08c5f0668bbdb4cded97c81093f
=======
speakeasyVersion: 1.639.1
sources:
    Gram-Internal:
        sourceNamespace: gram-api-description
        sourceRevisionDigest: sha256:833d4d267efdf0346f66f5d7e730191d1baf8e33fe06848766341f6cf33f5e9c
        sourceBlobDigest: sha256:3cacf32a615eb446fd4dbb88b42db5b1eb228c7897ca78f30e48b0cd31e589fe
>>>>>>> a31f0355
        tags:
            - latest
            - 0.0.1
targets:
    gram-internal:
        source: Gram-Internal
        sourceNamespace: gram-api-description
<<<<<<< HEAD
        sourceRevisionDigest: sha256:241e2a471967552ab8dbe22628fb52770337210bcf235486402b78444a4037bd
        sourceBlobDigest: sha256:cb1b9adfee1ba47939523da4988e038b9588c08c5f0668bbdb4cded97c81093f
        codeSamplesNamespace: gram-api-description-typescript-code-samples
        codeSamplesRevisionDigest: sha256:93719319ddc2d5a3e1d388a732fc54d5dd4d2e135c527ec42ace8f0edd9581f9
=======
        sourceRevisionDigest: sha256:833d4d267efdf0346f66f5d7e730191d1baf8e33fe06848766341f6cf33f5e9c
        sourceBlobDigest: sha256:3cacf32a615eb446fd4dbb88b42db5b1eb228c7897ca78f30e48b0cd31e589fe
        codeSamplesNamespace: gram-api-description-typescript-code-samples
        codeSamplesRevisionDigest: sha256:bdec4cf2e1f75d4859fd9e3a5a437fe6caa6a0c3caf1697249180bd9fe591faf
>>>>>>> a31f0355
workflow:
    workflowVersion: 1.0.0
    speakeasyVersion: latest
    sources:
        Gram-Internal:
            inputs:
                - location: server/gen/http/openapi3.yaml
            overlays:
                - location: overlays/goa.yaml
            output: .speakeasy/out.openapi.yaml
            registry:
                location: registry.speakeasyapi.dev/gram/gram/gram-api-description
        Gram-Public:
            inputs:
                - location: server/gen/http/openapi3.yaml
            overlays:
                - location: overlays/goa.yaml
                - location: overlays/public-sdk.yaml
            output: .speakeasy/openapi-public.yaml
            registry:
                location: registry.speakeasyapi.dev/gram/gram/gram-public-api-description
    targets:
        gram-internal:
            target: typescript
            source: Gram-Internal
            output: client/sdk
            codeSamples:
                registry:
                    location: registry.speakeasyapi.dev/gram/gram/gram-api-description-typescript-code-samples
                labelOverride:
                    fixedValue: Typescript (SDK)
                blocking: false<|MERGE_RESOLUTION|>--- conflicted
+++ resolved
@@ -1,18 +1,9 @@
-<<<<<<< HEAD
 speakeasyVersion: 1.639.2
 sources:
     Gram-Internal:
         sourceNamespace: gram-api-description
-        sourceRevisionDigest: sha256:241e2a471967552ab8dbe22628fb52770337210bcf235486402b78444a4037bd
-        sourceBlobDigest: sha256:cb1b9adfee1ba47939523da4988e038b9588c08c5f0668bbdb4cded97c81093f
-=======
-speakeasyVersion: 1.639.1
-sources:
-    Gram-Internal:
-        sourceNamespace: gram-api-description
-        sourceRevisionDigest: sha256:833d4d267efdf0346f66f5d7e730191d1baf8e33fe06848766341f6cf33f5e9c
-        sourceBlobDigest: sha256:3cacf32a615eb446fd4dbb88b42db5b1eb228c7897ca78f30e48b0cd31e589fe
->>>>>>> a31f0355
+        sourceRevisionDigest: sha256:ee37359b25810c6116a0bf2442cc0c89ea026a2122f7032cb8a48ed2baea160e
+        sourceBlobDigest: sha256:3d5f867bdbf1b03c92581d541023f938ea684dc252f8ee300e83fcdaf694942a
         tags:
             - latest
             - 0.0.1
@@ -20,17 +11,10 @@
     gram-internal:
         source: Gram-Internal
         sourceNamespace: gram-api-description
-<<<<<<< HEAD
-        sourceRevisionDigest: sha256:241e2a471967552ab8dbe22628fb52770337210bcf235486402b78444a4037bd
-        sourceBlobDigest: sha256:cb1b9adfee1ba47939523da4988e038b9588c08c5f0668bbdb4cded97c81093f
+        sourceRevisionDigest: sha256:ee37359b25810c6116a0bf2442cc0c89ea026a2122f7032cb8a48ed2baea160e
+        sourceBlobDigest: sha256:3d5f867bdbf1b03c92581d541023f938ea684dc252f8ee300e83fcdaf694942a
         codeSamplesNamespace: gram-api-description-typescript-code-samples
-        codeSamplesRevisionDigest: sha256:93719319ddc2d5a3e1d388a732fc54d5dd4d2e135c527ec42ace8f0edd9581f9
-=======
-        sourceRevisionDigest: sha256:833d4d267efdf0346f66f5d7e730191d1baf8e33fe06848766341f6cf33f5e9c
-        sourceBlobDigest: sha256:3cacf32a615eb446fd4dbb88b42db5b1eb228c7897ca78f30e48b0cd31e589fe
-        codeSamplesNamespace: gram-api-description-typescript-code-samples
-        codeSamplesRevisionDigest: sha256:bdec4cf2e1f75d4859fd9e3a5a437fe6caa6a0c3caf1697249180bd9fe591faf
->>>>>>> a31f0355
+        codeSamplesRevisionDigest: sha256:05217cd95966891de33c10bb678e77d1d11a8d2e727e65915631cb71c3c1965f
 workflow:
     workflowVersion: 1.0.0
     speakeasyVersion: latest
