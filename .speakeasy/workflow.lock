speakeasyVersion: 1.642.1
sources:
    Gram-Internal:
        sourceNamespace: gram-api-description
<<<<<<< HEAD
        sourceRevisionDigest: sha256:14710068c2034e62e0a93c1f635977b9134203f2fc60ed5d9140b7ce013b29a1
        sourceBlobDigest: sha256:f080f7e0e3eafb076f6c0801d5fd814008cfeaf90f4b82b8c60fcb07b2ab15be
=======
        sourceRevisionDigest: sha256:88881862748b3bddbf88f6755ce1a1aaf6d589f5fa4a4acff29bbae32705ec6d
        sourceBlobDigest: sha256:f85a4ddd7c7c594dfd800947b72c4649510fe2eeb560e1ce4593e16d067d0d4a
>>>>>>> d844507c
        tags:
            - latest
            - 0.0.1
targets:
    gram-internal:
        source: Gram-Internal
        sourceNamespace: gram-api-description
<<<<<<< HEAD
        sourceRevisionDigest: sha256:14710068c2034e62e0a93c1f635977b9134203f2fc60ed5d9140b7ce013b29a1
        sourceBlobDigest: sha256:f080f7e0e3eafb076f6c0801d5fd814008cfeaf90f4b82b8c60fcb07b2ab15be
        codeSamplesNamespace: gram-api-description-typescript-code-samples
        codeSamplesRevisionDigest: sha256:a7b87ecbc13259f1138ef046b1d96c710572db20792d9c9f6edcd2a56532a09a
=======
        sourceRevisionDigest: sha256:88881862748b3bddbf88f6755ce1a1aaf6d589f5fa4a4acff29bbae32705ec6d
        sourceBlobDigest: sha256:f85a4ddd7c7c594dfd800947b72c4649510fe2eeb560e1ce4593e16d067d0d4a
        codeSamplesNamespace: gram-api-description-typescript-code-samples
        codeSamplesRevisionDigest: sha256:c70c7d149c1ec0073ad1e6bebc15f4a7875cdbe47c8356db5b0b31357e2b70b9
>>>>>>> d844507c
workflow:
    workflowVersion: 1.0.0
    speakeasyVersion: pinned
    sources:
        Gram-Internal:
            inputs:
                - location: server/gen/http/openapi3.yaml
            overlays:
                - location: overlays/goa.yaml
            output: .speakeasy/out.openapi.yaml
            registry:
                location: registry.speakeasyapi.dev/gram/gram/gram-api-description
        Gram-Public:
            inputs:
                - location: server/gen/http/openapi3.yaml
            overlays:
                - location: overlays/goa.yaml
                - location: overlays/public-sdk.yaml
            output: .speakeasy/openapi-public.yaml
            registry:
                location: registry.speakeasyapi.dev/gram/gram/gram-public-api-description
    targets:
        gram-internal:
            target: typescript
            source: Gram-Internal
            output: client/sdk
            codeSamples:
                registry:
                    location: registry.speakeasyapi.dev/gram/gram/gram-api-description-typescript-code-samples
                labelOverride:
                    fixedValue: Typescript (SDK)
                blocking: false<|MERGE_RESOLUTION|>--- conflicted
+++ resolved
@@ -1,14 +1,9 @@
-speakeasyVersion: 1.642.1
+speakeasyVersion: 1.639.2
 sources:
     Gram-Internal:
         sourceNamespace: gram-api-description
-<<<<<<< HEAD
-        sourceRevisionDigest: sha256:14710068c2034e62e0a93c1f635977b9134203f2fc60ed5d9140b7ce013b29a1
-        sourceBlobDigest: sha256:f080f7e0e3eafb076f6c0801d5fd814008cfeaf90f4b82b8c60fcb07b2ab15be
-=======
-        sourceRevisionDigest: sha256:88881862748b3bddbf88f6755ce1a1aaf6d589f5fa4a4acff29bbae32705ec6d
-        sourceBlobDigest: sha256:f85a4ddd7c7c594dfd800947b72c4649510fe2eeb560e1ce4593e16d067d0d4a
->>>>>>> d844507c
+        sourceRevisionDigest: sha256:88be8d41928be3c158fc5b5e07fd709b70d0e8339c42ee380cae332fb0551c95
+        sourceBlobDigest: sha256:1e60fbd95b04334cdc38b135e933af13e0639fdaf04bb3f9762b7a175d40efbe
         tags:
             - latest
             - 0.0.1
@@ -16,17 +11,10 @@
     gram-internal:
         source: Gram-Internal
         sourceNamespace: gram-api-description
-<<<<<<< HEAD
-        sourceRevisionDigest: sha256:14710068c2034e62e0a93c1f635977b9134203f2fc60ed5d9140b7ce013b29a1
-        sourceBlobDigest: sha256:f080f7e0e3eafb076f6c0801d5fd814008cfeaf90f4b82b8c60fcb07b2ab15be
+        sourceRevisionDigest: sha256:88be8d41928be3c158fc5b5e07fd709b70d0e8339c42ee380cae332fb0551c95
+        sourceBlobDigest: sha256:1e60fbd95b04334cdc38b135e933af13e0639fdaf04bb3f9762b7a175d40efbe
         codeSamplesNamespace: gram-api-description-typescript-code-samples
-        codeSamplesRevisionDigest: sha256:a7b87ecbc13259f1138ef046b1d96c710572db20792d9c9f6edcd2a56532a09a
-=======
-        sourceRevisionDigest: sha256:88881862748b3bddbf88f6755ce1a1aaf6d589f5fa4a4acff29bbae32705ec6d
-        sourceBlobDigest: sha256:f85a4ddd7c7c594dfd800947b72c4649510fe2eeb560e1ce4593e16d067d0d4a
-        codeSamplesNamespace: gram-api-description-typescript-code-samples
-        codeSamplesRevisionDigest: sha256:c70c7d149c1ec0073ad1e6bebc15f4a7875cdbe47c8356db5b0b31357e2b70b9
->>>>>>> d844507c
+        codeSamplesRevisionDigest: sha256:0873524a142174626bdb3973228670bd84025a31d94d761665654fb9bcd11042
 workflow:
     workflowVersion: 1.0.0
     speakeasyVersion: pinned
