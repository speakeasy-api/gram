--- conflicted
+++ resolved
@@ -2,13 +2,8 @@
 sources:
     Gram-Internal:
         sourceNamespace: gram-api-description
-<<<<<<< HEAD
         sourceRevisionDigest: sha256:58c8fbaa81e414a9c82037b5cd4ccd2c40379ef86081ebe820805626ee8d7334
         sourceBlobDigest: sha256:8c0e825624c86850c2e1cd78ad91bf30cd9ee8db4d64f2b66f426ffae39a5ccb
-=======
-        sourceRevisionDigest: sha256:88881862748b3bddbf88f6755ce1a1aaf6d589f5fa4a4acff29bbae32705ec6d
-        sourceBlobDigest: sha256:f85a4ddd7c7c594dfd800947b72c4649510fe2eeb560e1ce4593e16d067d0d4a
->>>>>>> 7afda6e6
         tags:
             - latest
             - 0.0.1
@@ -16,17 +11,10 @@
     gram-internal:
         source: Gram-Internal
         sourceNamespace: gram-api-description
-<<<<<<< HEAD
         sourceRevisionDigest: sha256:58c8fbaa81e414a9c82037b5cd4ccd2c40379ef86081ebe820805626ee8d7334
         sourceBlobDigest: sha256:8c0e825624c86850c2e1cd78ad91bf30cd9ee8db4d64f2b66f426ffae39a5ccb
         codeSamplesNamespace: gram-api-description-typescript-code-samples
-        codeSamplesRevisionDigest: sha256:93b6152b09c02c0e8a3a96d84ad2d2768657559104c7292d2e78e6e6b1da237f
-=======
-        sourceRevisionDigest: sha256:88881862748b3bddbf88f6755ce1a1aaf6d589f5fa4a4acff29bbae32705ec6d
-        sourceBlobDigest: sha256:f85a4ddd7c7c594dfd800947b72c4649510fe2eeb560e1ce4593e16d067d0d4a
-        codeSamplesNamespace: gram-api-description-typescript-code-samples
-        codeSamplesRevisionDigest: sha256:c70c7d149c1ec0073ad1e6bebc15f4a7875cdbe47c8356db5b0b31357e2b70b9
->>>>>>> 7afda6e6
+        codeSamplesRevisionDigest: sha256:f7d42b1d7f8f46a053d204d4ebc0d2ff7d7d73f6ba4be79af7169c58d82fbdf2
 workflow:
     workflowVersion: 1.0.0
     speakeasyVersion: pinned
