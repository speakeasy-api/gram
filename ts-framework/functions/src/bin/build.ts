--- conflicted
+++ resolved
@@ -1,9 +1,5 @@
-<<<<<<< HEAD
-=======
 #!/usr/bin/env -S node --disable-warning=ExperimentalWarning --experimental-strip-types
 
-import util from "node:util";
->>>>>>> 44229766
 import {
   configure,
   getConsoleSink,
@@ -13,9 +9,8 @@
   type LogLevel,
 } from "@logtape/logtape";
 import { getPrettyFormatter } from "@logtape/pretty";
+import { existsSync } from "node:fs";
 import util from "node:util";
-
-import { existsSync } from "node:fs";
 import * as z from "zod";
 import pkg from "../../package.json" with { type: "json" };
 import { loadConfig } from "../build/config.ts";
