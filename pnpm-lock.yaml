--- conflicted
+++ resolved
@@ -186,14 +186,11 @@
         version: 4.1.0
       embla-carousel-react:
         specifier: ^8.6.0
-<<<<<<< HEAD
         version: 8.6.0(react@19.1.1)
       fflate:
         specifier: ^0.8.2
         version: 0.8.2
-=======
         version: 8.6.0(react@19.2.0)
->>>>>>> 4228c3e3
       lucide-react:
         specifier: ^0.554.0
         version: 0.554.0(react@19.2.0)
