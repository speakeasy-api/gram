--- conflicted
+++ resolved
@@ -76,7 +76,7 @@
         version: 0.4.6(zod@3.25.76)
       '@polar-sh/checkout':
         specifier: ^0.1.11
-        version: 0.1.11(@stripe/react-stripe-js@3.9.1(@stripe/stripe-js@7.8.0)(react-dom@19.1.1(react@19.1.1))(react@19.1.1))(@stripe/stripe-js@7.8.0)(@types/react-dom@19.1.7(@types/react@19.1.10))(@types/react@19.1.10)(react-dom@19.1.1(react@19.1.1))(react@19.1.1)(zod@3.25.76)
+        version: 0.1.12(@stripe/react-stripe-js@3.9.1(@stripe/stripe-js@7.8.0)(react-dom@19.1.1(react@19.1.1))(react@19.1.1))(@stripe/stripe-js@7.8.0)(@types/react-dom@19.1.7(@types/react@19.1.10))(@types/react@19.1.10)(react-dom@19.1.1(react@19.1.1))(react@19.1.1)
       '@radix-ui/react-accordion':
         specifier: ^1.2.12
         version: 1.2.12(@types/react-dom@19.1.7(@types/react@19.1.10))(@types/react@19.1.10)(react-dom@19.1.1(react@19.1.1))(react@19.1.1)
@@ -1010,19 +1010,18 @@
     resolution: {integrity: sha512-+1VkjdD0QBLPodGrJUeqarH8VAIvQODIbwh9XpP5Syisf7YoQgsJKPNFoqqLQlu+VQ/tVSshMR6loPMn8U+dPg==}
     engines: {node: '>=14'}
 
-  '@polar-sh/checkout@0.1.11':
-    resolution: {integrity: sha512-cRhXB5vw/cYxTKmHlmMU2Z3h5QfNEitftE/s/i/g88eyeJJ06YffmftwjdwT3jJJvMu8YZX7dHRZFljrEMi8gA==}
+  '@polar-sh/checkout@0.1.12':
+    resolution: {integrity: sha512-CmNdrZKOnr22Z2Cj0yeD0VfxeHW4eJufHjdufORBZwjoSnr9/xkUm+mdGIBlTGZRfAC2AekQ/ie8aqx9PVWfLQ==}
     peerDependencies:
       '@stripe/react-stripe-js': ^3.6.0
       '@stripe/stripe-js': ^7.1.0
       react: ^18 || ^19
 
-  '@polar-sh/sdk@0.32.16':
-    resolution: {integrity: sha512-s+FvSJieNv9KcXGFNSbVzXpTY/hW8oYk8soa3Ow7NgWw/dY+pJ1py+qv+hNwxIuEmlHlpBIBHJVYQqPI9lLzCA==}
+  '@polar-sh/sdk@0.34.11':
+    resolution: {integrity: sha512-xyHAhmzNyelm/AxWpILJpzwpkpgbezaxjfH6zWIWO8yMuZfs9U8acSBF+2bkrR62fe9KAP9rXCnSHSW+vlymmA==}
     hasBin: true
     peerDependencies:
       '@modelcontextprotocol/sdk': '>=1.5.0 <1.10.0'
-      zod: '>= 3'
     peerDependenciesMeta:
       '@modelcontextprotocol/sdk':
         optional: true
@@ -1927,7 +1926,6 @@
       react: ^18.3.1 || ^19.0.0
       react-dom: ^18.3.1 || ^19.0.0
 
-<<<<<<< HEAD
   '@stablelib/base64@1.0.1':
     resolution: {integrity: sha512-1bnPQqSxSuc3Ii6MhBysoWCg58j97aUjuCSZrGSmDxNqtytIi0k8utUenAwTZN4V5mXXYGsVUI9zeBqy+jBOSQ==}
 
@@ -1942,14 +1940,6 @@
     resolution: {integrity: sha512-DNXRfYUgkZlrniQORbA/wH8CdFRhiBSE0R56gYU0V5vvpJ9WZwvGrz9tBAZmfq2aTgw6SK7mNpmTizGzLWVezw==}
     engines: {node: '>=12.16'}
 
-  '@swc/counter@0.1.3':
-    resolution: {integrity: sha512-e2BR4lsJkkRlKZ/qCHPw9ZaSxc0MVUd7gtbtaB7aMvHeJVYe8sOB8DBZkP2DtISHGSku9sCK6T6cnY0CtXrOCQ==}
-
-  '@swc/helpers@0.5.15':
-    resolution: {integrity: sha512-JQ5TuMi45Owi4/BIMAJBoSQoOJu12oOk/gADqlcUL9JEdHB8vyjUSsxqeNXnmXHjYKMi2WcYtezGEEhqUI/E2g==}
-
-=======
->>>>>>> 5fdb7b38
   '@tailwindcss/node@4.1.12':
     resolution: {integrity: sha512-3hm9brwvQkZFe++SBt+oLjo4OLDtkvlE8q2WalaD/7QWaeM7KEJbAiY/LJZUaCs7Xa8aUu4xy3uoyX4q54UVdQ==}
 
@@ -3426,6 +3416,10 @@
   longest-streak@3.1.0:
     resolution: {integrity: sha512-9Ri+o0JYgehTaVBBDoMqIl8GXtbWg711O3srftcHhZ0dqnETqLaoIK0x17fUw9rFSlK/0NlsKe0Ahhyl5pXE2g==}
 
+  loose-envify@1.4.0:
+    resolution: {integrity: sha512-lyuxPGr/Wfhrlem2CL/UcnUc1zcqKAImBDzukY7Y5F/yQiNdko6+fRLevlw1HgMySw7f611UIY408EtxRSoK3Q==}
+    hasBin: true
+
   lru-cache@10.4.3:
     resolution: {integrity: sha512-JNAzZcXrCt42VGLuYz0zfAzDfAvJWW6AfYlDBQyDV5DClI2m5sAmK+OIO7s59XfsRsWHp02jAJrRadPRGTt6SQ==}
 
@@ -3436,19 +3430,11 @@
     resolution: {integrity: sha512-jumlc0BIUrS3qJGgIkWZsyfAM7NCWiBcCDhnd+3NNM5KbBmLTgHVfWBcg6W+rLUsIpzpERPsvwUP7CckAQSOoA==}
     engines: {node: '>=12'}
 
-<<<<<<< HEAD
   lucide-react@0.461.0:
     resolution: {integrity: sha512-Scpw3D/dV1bgVRC5Kh774RCm99z0iZpPv75M6kg7QL1lLvkQ1rmI1Sjjic1aGp1ULBwd7FokV6ry0g+d6pMB+w==}
     peerDependencies:
       react: ^16.5.1 || ^17.0.0 || ^18.0.0 || ^19.0.0-rc
 
-  lucide-react@0.503.0:
-    resolution: {integrity: sha512-HGGkdlPWQ0vTF8jJ5TdIqhQXZi6uh3LnNgfZ8MHiuxFfX3RZeA79r2MW2tHAZKlAVfoNE8esm3p+O6VkIvpj6w==}
-    peerDependencies:
-      react: ^16.5.1 || ^17.0.0 || ^18.0.0 || ^19.0.0
-
-=======
->>>>>>> 5fdb7b38
   lucide-react@0.539.0:
     resolution: {integrity: sha512-VVISr+VF2krO91FeuCrm1rSOLACQUYVy7NQkzrOty52Y8TlTPcXcMdQFj9bYzBgXbWCiywlwSZ3Z8u6a+6bMlg==}
     peerDependencies:
@@ -3727,44 +3713,17 @@
   node-releases@2.0.19:
     resolution: {integrity: sha512-xxOWJsBKtzAq7DY0J+DTzuz58K8e7sJbdgwkbMWQe8UYB6ekmsQ45q0M/tJDsGaZmbC+l7n57UV8Hl5tHxO9uw==}
 
+  object-assign@4.1.1:
+    resolution: {integrity: sha512-rJgTQnkUnH1sFw8yT6VSU3zD3sWmu6sZhIseY8VX+GRu3P6F7Fu+JNDoXfklElbLJSnc3FUQHVe4cU5hj+BcUg==}
+    engines: {node: '>=0.10.0'}
+
   object-hash@3.0.0:
     resolution: {integrity: sha512-RSn9F68PjH9HqtltsSnqYC1XXoWe9Bju5+213R98cNGttag9q9yAOTzdbsqvIa7aNm5WffBZFpWYr2aWrklWAw==}
     engines: {node: '>= 6'}
 
-<<<<<<< HEAD
-  object-inspect@1.13.4:
-    resolution: {integrity: sha512-W67iLl4J2EXEGTbfeHCffrjDfitvLANg0UlX3wFUUSTx92KXRFegMHUVgSqE+wvhAbi4WqjGg9czysTV2Epbew==}
-    engines: {node: '>= 0.4'}
-
-  object-keys@1.1.1:
-    resolution: {integrity: sha512-NuAESUOUMrlIXOfHKzD6bpPu3tYt3xvjNdRIQ+FeT0lNb4K8WR70CaDxhuNguS2XG+GjkyMwOzsN5ZktImfhLA==}
-    engines: {node: '>= 0.4'}
-
-  object.assign@4.1.7:
-    resolution: {integrity: sha512-nK28WOo+QIjBkDduTINE4JkF/UJJKyf2EJxvJKfblDpyg0Q+pkOHNTL0Qwy6NP6FhE/EnzV73BxxqcJaXY9anw==}
-    engines: {node: '>= 0.4'}
-
-  object.entries@1.1.9:
-    resolution: {integrity: sha512-8u/hfXFRBD1O0hPUjioLhoWFHRmt6tKA4/vZPyckBr18l1KE9uHrFaFaUi8MDRTpi4uak2goyPTSNJLXX2k2Hw==}
-    engines: {node: '>= 0.4'}
-
-  object.fromentries@2.0.8:
-    resolution: {integrity: sha512-k6E21FzySsSK5a21KRADBd/NGneRegFO5pLHfdQLpRDETUNJueLXs3WCzyQ3tFRDYgbq3KHGXfTbi2bs8WQ6rQ==}
-    engines: {node: '>= 0.4'}
-
-  object.groupby@1.0.3:
-    resolution: {integrity: sha512-+Lhy3TQTuzXI5hevh8sBGqbmurHbbIjAi0Z4S63nthVLmLxfbj4T54a4CfZrXIrt9iP4mVAPYMo/v99taj3wjQ==}
-    engines: {node: '>= 0.4'}
-
-  object.values@1.2.1:
-    resolution: {integrity: sha512-gXah6aZrcUxjWg2zR2MwouP2eHlCBzdV4pygudehaKXSGW4v2AsRQUK+lwwXhii6KFZcunEnmSUoYp5CXibxtA==}
-    engines: {node: '>= 0.4'}
-
   ofetch@1.4.1:
     resolution: {integrity: sha512-QZj2DfGplQAr2oj9KzceK9Hwz6Whxazmn85yYeVuS3u9XTMOGMRx0kO95MQ+vLsj/S/NwBDMMLU5hpxvI6Tklw==}
 
-=======
->>>>>>> 5fdb7b38
   on-finished@2.4.1:
     resolution: {integrity: sha512-oVlzkg3ENAhCk2zdv7IJwd/QUD4z2RxRwpkcGY8psCVcCYZNq4wYnVWALHM+brtuJjePWiYF/ClmuDr8Ch5+kg==}
     engines: {node: '>= 0.8'}
@@ -3876,6 +3835,9 @@
   process-nextick-args@2.0.1:
     resolution: {integrity: sha512-3ouUOpQhtgrbOa17J7+uxOTpITYWaGP7/AhoR3+A+/1e9skrzelGi/dXzEYyvbxubEF6Wn2ypscTKiKJFFn1ag==}
 
+  prop-types@15.8.1:
+    resolution: {integrity: sha512-oj87CgZICdulUohogVAR7AjlC0327U4el4L6eAvOqCeudMDVU0NThNaV+b9Df4dXgSP1gXMTnPdhfe/2qDH5cg==}
+
   property-information@7.1.0:
     resolution: {integrity: sha512-TwEZ+X+yCJmYfL7TPUOcvBZ4QfoT5YenQiJuX//0th53DE6w0xxLEtfK3iyryQFddXuvkIk51EEgrJQ0WJkOmQ==}
 
@@ -3931,7 +3893,6 @@
     peerDependencies:
       react: '>=16.13.1'
 
-<<<<<<< HEAD
   react-hook-form@7.62.0:
     resolution: {integrity: sha512-7KWFejc98xqG/F4bAxpL41NB3o1nnvQO1RWZT3TqRZYL8RryQETGfEdVnJN2fy1crCiBLLjkRBVK05j24FxJGA==}
     engines: {node: '>=18.0.0'}
@@ -3941,8 +3902,6 @@
   react-is@16.13.1:
     resolution: {integrity: sha512-24e6ynE2H+OKt4kqsOvNd8kBpV65zoxbA4BVsEOB3ARVWQki/DHzaUoC5KuON/BiccDaCCTZBuOcfZs70kR8bQ==}
 
-=======
->>>>>>> 5fdb7b38
   react-is@18.3.1:
     resolution: {integrity: sha512-/LLMVyas0ljjAtoYiPqYiL8VWXzUUdThrmU5+n20DZv+a+ClRoevUzw5JxU+Ieh5/c87ytoTBV9G1FiKfNJdmg==}
 
@@ -4191,19 +4150,9 @@
     engines: {node: '>=0.10.0'}
     hasBin: true
 
-<<<<<<< HEAD
-  stable-hash@0.0.5:
-    resolution: {integrity: sha512-+L3ccpzibovGXFK+Ap/f8LOS0ahMrHTf3xu7mMLSpEGU0EO9ucaysSylKo9eRDFNhWve/y275iPmIZ4z39a9iA==}
-
   standardwebhooks@1.0.0:
     resolution: {integrity: sha512-BbHGOQK9olHPMvQNHWul6MYlrRTAOKn03rOe4A8O3CLWhNf4YHBqq2HJKKC+sfqpxiBY52pNeesD6jIiLDz8jg==}
 
-  stop-iteration-iterator@1.1.0:
-    resolution: {integrity: sha512-eLoXW/DHyl62zxY4SCaIgnRhuMr6ri4juEYARS8E6sCEqzKpOiE521Ucofdx+KnDZl5xmvGYaaKCk5FEOxJCoQ==}
-    engines: {node: '>= 0.4'}
-
-=======
->>>>>>> 5fdb7b38
   stream-events@1.0.5:
     resolution: {integrity: sha512-E1GUzBSgvct8Jsb3v2X15pjzN1tYebtbLaMg+eBOUOAxgbLoSbT2NS91ckc5lJD1KfLjId+jXJRgo0qnV5Nerg==}
 
@@ -4372,16 +4321,9 @@
     engines: {node: '>=14.17'}
     hasBin: true
 
-<<<<<<< HEAD
   ufo@1.6.1:
     resolution: {integrity: sha512-9a4/uxlTWJ4+a5i0ooc1rU7C7YOw3wT+UGqdeNNHWnOF9qcMBgLRS+4IYUqbczewFx4mLEig6gawh7X6mFlEkA==}
 
-  unbox-primitive@1.1.0:
-    resolution: {integrity: sha512-nWJ91DjeOkej/TA8pXQ3myruKpKEYgqvpw9lz4OPHj/NWFNluYrjbz9j01CJ8yKQd2g4jFoOkINCTW2I5LEEyw==}
-    engines: {node: '>= 0.4'}
-
-=======
->>>>>>> 5fdb7b38
   undici-types@6.21.0:
     resolution: {integrity: sha512-iwDZqg0QAGrg9Rav5H4n0M64c3mkR59cJ6wQp+7C4nI0gsmExaedaYLNO44eT4AtBBwjbTiGPMlt2Md0T9H9JQ==}
 
@@ -5897,9 +5839,9 @@
   '@pkgjs/parseargs@0.11.0':
     optional: true
 
-  '@polar-sh/checkout@0.1.11(@stripe/react-stripe-js@3.9.1(@stripe/stripe-js@7.8.0)(react-dom@19.1.1(react@19.1.1))(react@19.1.1))(@stripe/stripe-js@7.8.0)(@types/react-dom@19.1.7(@types/react@19.1.10))(@types/react@19.1.10)(react-dom@19.1.1(react@19.1.1))(react@19.1.1)(zod@3.25.76)':
-    dependencies:
-      '@polar-sh/sdk': 0.32.16(zod@3.25.76)
+  '@polar-sh/checkout@0.1.12(@stripe/react-stripe-js@3.9.1(@stripe/stripe-js@7.8.0)(react-dom@19.1.1(react@19.1.1))(react@19.1.1))(@stripe/stripe-js@7.8.0)(@types/react-dom@19.1.7(@types/react@19.1.10))(@types/react@19.1.10)(react-dom@19.1.1(react@19.1.1))(react@19.1.1)':
+    dependencies:
+      '@polar-sh/sdk': 0.34.11
       '@polar-sh/ui': 0.1.1(@types/react-dom@19.1.7(@types/react@19.1.10))(@types/react@19.1.10)(react-dom@19.1.1(react@19.1.1))(react@19.1.1)
       '@stripe/react-stripe-js': 3.9.1(@stripe/stripe-js@7.8.0)(react-dom@19.1.1(react@19.1.1))(react@19.1.1)
       '@stripe/stripe-js': 7.8.0
@@ -5913,9 +5855,8 @@
       - '@types/react'
       - '@types/react-dom'
       - react-dom
-      - zod
-
-  '@polar-sh/sdk@0.32.16(zod@3.25.76)':
+
+  '@polar-sh/sdk@0.34.11':
     dependencies:
       standardwebhooks: 1.0.0
       zod: 3.25.76
@@ -6982,7 +6923,6 @@
       - supports-color
       - zod
 
-<<<<<<< HEAD
   '@stablelib/base64@1.0.1': {}
 
   '@stripe/react-stripe-js@3.9.1(@stripe/stripe-js@7.8.0)(react-dom@19.1.1(react@19.1.1))(react@19.1.1)':
@@ -6994,14 +6934,6 @@
 
   '@stripe/stripe-js@7.8.0': {}
 
-  '@swc/counter@0.1.3': {}
-
-  '@swc/helpers@0.5.15':
-    dependencies:
-      tslib: 2.8.1
-
-=======
->>>>>>> 5fdb7b38
   '@tailwindcss/node@4.1.12':
     dependencies:
       '@jridgewell/remapping': 2.3.5
@@ -8560,6 +8492,10 @@
 
   longest-streak@3.1.0: {}
 
+  loose-envify@1.4.0:
+    dependencies:
+      js-tokens: 4.0.0
+
   lru-cache@10.4.3: {}
 
   lru-cache@5.1.1:
@@ -8568,17 +8504,10 @@
 
   lru-cache@7.18.3: {}
 
-<<<<<<< HEAD
   lucide-react@0.461.0(react@19.1.1):
     dependencies:
       react: 19.1.1
 
-  lucide-react@0.503.0(react@19.1.1):
-    dependencies:
-      react: 19.1.1
-
-=======
->>>>>>> 5fdb7b38
   lucide-react@0.539.0(react@19.1.1):
     dependencies:
       react: 19.1.1
@@ -9030,48 +8959,9 @@
 
   node-releases@2.0.19: {}
 
+  object-assign@4.1.1: {}
+
   object-hash@3.0.0: {}
-
-<<<<<<< HEAD
-  object-inspect@1.13.4: {}
-
-  object-keys@1.1.1: {}
-
-  object.assign@4.1.7:
-    dependencies:
-      call-bind: 1.0.8
-      call-bound: 1.0.4
-      define-properties: 1.2.1
-      es-object-atoms: 1.1.1
-      has-symbols: 1.1.0
-      object-keys: 1.1.1
-
-  object.entries@1.1.9:
-    dependencies:
-      call-bind: 1.0.8
-      call-bound: 1.0.4
-      define-properties: 1.2.1
-      es-object-atoms: 1.1.1
-
-  object.fromentries@2.0.8:
-    dependencies:
-      call-bind: 1.0.8
-      define-properties: 1.2.1
-      es-abstract: 1.24.0
-      es-object-atoms: 1.1.1
-
-  object.groupby@1.0.3:
-    dependencies:
-      call-bind: 1.0.8
-      define-properties: 1.2.1
-      es-abstract: 1.24.0
-
-  object.values@1.2.1:
-    dependencies:
-      call-bind: 1.0.8
-      call-bound: 1.0.4
-      define-properties: 1.2.1
-      es-object-atoms: 1.1.1
 
   ofetch@1.4.1:
     dependencies:
@@ -9079,8 +8969,6 @@
       node-fetch-native: 1.6.7
       ufo: 1.6.1
 
-=======
->>>>>>> 5fdb7b38
   on-finished@2.4.1:
     dependencies:
       ee-first: 1.1.1
@@ -9211,6 +9099,12 @@
       react-is: 18.3.1
 
   process-nextick-args@2.0.1: {}
+
+  prop-types@15.8.1:
+    dependencies:
+      loose-envify: 1.4.0
+      object-assign: 4.1.1
+      react-is: 16.13.1
 
   property-information@7.1.0: {}
 
@@ -9289,15 +9183,12 @@
       '@babel/runtime': 7.28.3
       react: 19.1.1
 
-<<<<<<< HEAD
   react-hook-form@7.62.0(react@19.1.1):
     dependencies:
       react: 19.1.1
 
   react-is@16.13.1: {}
 
-=======
->>>>>>> 5fdb7b38
   react-is@18.3.1: {}
 
   react-markdown@10.1.0(@types/react@19.1.10)(react@19.1.1):
@@ -9592,21 +9483,11 @@
       safer-buffer: 2.1.2
       tweetnacl: 0.14.5
 
-<<<<<<< HEAD
-  stable-hash@0.0.5: {}
-
   standardwebhooks@1.0.0:
     dependencies:
       '@stablelib/base64': 1.0.1
       fast-sha256: 1.3.0
 
-  stop-iteration-iterator@1.1.0:
-    dependencies:
-      es-errors: 1.3.0
-      internal-slot: 1.1.0
-
-=======
->>>>>>> 5fdb7b38
   stream-events@1.0.5:
     dependencies:
       stubs: 3.0.0
@@ -9777,18 +9658,8 @@
 
   typescript@5.9.2: {}
 
-<<<<<<< HEAD
   ufo@1.6.1: {}
 
-  unbox-primitive@1.1.0:
-    dependencies:
-      call-bound: 1.0.4
-      has-bigints: 1.1.0
-      has-symbols: 1.1.0
-      which-boxed-primitive: 1.1.1
-
-=======
->>>>>>> 5fdb7b38
   undici-types@6.21.0: {}
 
   unified@11.0.5:
