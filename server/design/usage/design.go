package usage

import (
	"github.com/speakeasy-api/gram/server/design/security"
	"github.com/speakeasy-api/gram/server/design/shared"
	. "goa.design/goa/v3/dsl"
)

// PeriodUsage represents the usage of a project for a given period.
var PeriodUsage = Type("PeriodUsage", func() {
	Attribute("tool_calls", Int, "The number of tool calls used")
	Attribute("max_tool_calls", Int, "The maximum number of tool calls allowed")
	Attribute("servers", Int, "The number of servers used, according to the Polar meter")
	Attribute("max_servers", Int, "The maximum number of servers allowed")
	Attribute("actual_public_server_count", Int, "The number of servers set to public at the time of the request")

	Required("tool_calls", "max_tool_calls", "servers", "max_servers", "actual_public_server_count")
})

var TierLimits = Type("TierLimits", func() {
	Attribute("base_price", Float64, "The base price for the tier")
	Attribute("included_tool_calls", Int, "The number of tool calls included in the tier")
	Attribute("included_servers", Int, "The number of servers included in the tier")
	Attribute("included_credits", Int, "The number of credits included in the tier for playground and other dashboard activities")
	Attribute("price_per_additional_tool_call", Float64, "The price per additional tool call")
	Attribute("price_per_additional_server", Float64, "The price per additional server")
<<<<<<< HEAD

	Required("base_price", "included_tool_calls", "included_servers", "price_per_additional_tool_call", "price_per_additional_server")
=======
	Attribute("price_per_additional_credit", Float64, "The price per additional credit")
	Attribute("feature_bullets", ArrayOf(String), "Key feature bullets of the tier")
	Attribute("included_bullets", ArrayOf(String), "Included items bullets of the tier")
	Attribute("add_on_bullets", ArrayOf(String), "Add-on items bullets of the tier (optional)")
	
	Required("base_price", "included_tool_calls", "included_servers", "included_credits", "price_per_additional_tool_call", "price_per_additional_server", "price_per_additional_credit", "feature_bullets", "included_bullets")
>>>>>>> c6c20675
})

var UsageTiers = Type("UsageTiers", func() {
	Attribute("free", TierLimits, "The limits for the free tier")	
	Attribute("pro", TierLimits, "The limits for the pro tier")
	Attribute("enterprise", TierLimits, "The limits for the enterprise tier")

	Required("free", "pro", "enterprise")
})

var _ = Service("usage", func() {
	Description("Read usage for gram.")
	Security(security.Session, security.ProjectSlug)
	shared.DeclareErrorResponses()

	Method("getPeriodUsage", func() {
		Description("Get the usage for a project for a given period")

		Payload(func() {
			security.SessionPayload()
			security.ProjectPayload()
		})

		Result(PeriodUsage)

		HTTP(func() {
			GET("/rpc/usage.getPeriodUsage")
			security.SessionHeader()
			security.ProjectHeader()
			Response(StatusOK)
		})

		Meta("openapi:operationId", "getPeriodUsage")
		Meta("openapi:extension:x-speakeasy-name-override", "getPeriodUsage")
		Meta("openapi:extension:x-speakeasy-react-hook", `{"name": "getPeriodUsage"}`)
	})

	Method("getUsageTiers", func() {
		Description("Get the usage tiers")

		NoSecurity()

		Result(UsageTiers)

		HTTP(func() {
			GET("/rpc/usage.getUsageTiers")
			Response(StatusOK)
		})

		Meta("openapi:operationId", "getUsageTiers")
		Meta("openapi:extension:x-speakeasy-name-override", "getUsageTiers")
		Meta("openapi:extension:x-speakeasy-react-hook", `{"name": "getUsageTiers"}`)
	})

	Method("createCustomerSession", func() {
		Description("Create a customer session for the user")

		Payload(func() {
			security.SessionPayload()
			security.ProjectPayload()
		})

		Result(String)

		HTTP(func() {
			POST("/rpc/usage.createCustomerSession")
			security.SessionHeader()
			security.ProjectHeader()
			Response(StatusOK)
		})

		Meta("openapi:operationId", "createCustomerSession")
		Meta("openapi:extension:x-speakeasy-name-override", "createCustomerSession")
		Meta("openapi:extension:x-speakeasy-react-hook", `{"name": "createCustomerSession"}`)
	})

	Method("createCheckout", func() {
		Description("Create a checkout link for upgrading to the business plan")

		Payload(func() {
			security.SessionPayload()
			security.ProjectPayload()
		})

		Result(String)

		HTTP(func() {
			POST("/rpc/usage.createCheckout")
			security.SessionHeader()
			security.ProjectHeader()
			Response(StatusOK)
		})

		Meta("openapi:operationId", "createCheckout")
		Meta("openapi:extension:x-speakeasy-name-override", "createCheckout")
		Meta("openapi:extension:x-speakeasy-react-hook", `{"name": "createCheckout"}`)
	})
})<|MERGE_RESOLUTION|>--- conflicted
+++ resolved
@@ -24,21 +24,16 @@
 	Attribute("included_credits", Int, "The number of credits included in the tier for playground and other dashboard activities")
 	Attribute("price_per_additional_tool_call", Float64, "The price per additional tool call")
 	Attribute("price_per_additional_server", Float64, "The price per additional server")
-<<<<<<< HEAD
-
-	Required("base_price", "included_tool_calls", "included_servers", "price_per_additional_tool_call", "price_per_additional_server")
-=======
 	Attribute("price_per_additional_credit", Float64, "The price per additional credit")
 	Attribute("feature_bullets", ArrayOf(String), "Key feature bullets of the tier")
 	Attribute("included_bullets", ArrayOf(String), "Included items bullets of the tier")
 	Attribute("add_on_bullets", ArrayOf(String), "Add-on items bullets of the tier (optional)")
-	
+
 	Required("base_price", "included_tool_calls", "included_servers", "included_credits", "price_per_additional_tool_call", "price_per_additional_server", "price_per_additional_credit", "feature_bullets", "included_bullets")
->>>>>>> c6c20675
 })
 
 var UsageTiers = Type("UsageTiers", func() {
-	Attribute("free", TierLimits, "The limits for the free tier")	
+	Attribute("free", TierLimits, "The limits for the free tier")
 	Attribute("pro", TierLimits, "The limits for the pro tier")
 	Attribute("enterprise", TierLimits, "The limits for the enterprise tier")
 
