package keys

import (
	. "goa.design/goa/v3/dsl"

	"github.com/speakeasy-api/gram/server/design/security"
	"github.com/speakeasy-api/gram/server/design/shared"
)

var _ = Service("keys", func() {
	Description("Managing system api keys.")
	Security(security.Session)
	shared.DeclareErrorResponses()

	Method("createKey", func() {
		Description("Create a new api key")

		Payload(func() {
			Extend(CreateKeyForm)
			security.SessionPayload()
		})

		Result(KeyModel)

		HTTP(func() {
			POST("/rpc/keys.create")
			security.SessionHeader()
			Response(StatusOK)
		})

		Meta("openapi:operationId", "createAPIKey")
		Meta("openapi:extension:x-speakeasy-name-override", "create")
		Meta("openapi:extension:x-speakeasy-react-hook", `{"name": "CreateAPIKey"}`)
	})

	Method("listKeys", func() {
		Description("List all api keys for an organization")

		Payload(func() {
			security.SessionPayload()
		})

		Result(ListKeysResult)

		HTTP(func() {
			GET("/rpc/keys.list")
			security.SessionHeader()
			Response(StatusOK)
		})

		Meta("openapi:operationId", "listAPIKeys")
		Meta("openapi:extension:x-speakeasy-name-override", "list")
		Meta("openapi:extension:x-speakeasy-react-hook", `{"name": "ListAPIKeys"}`)
	})

	Method("revokeKey", func() {
		Description("Revoke a api key")

		Payload(func() {
			Attribute("id", String, "The ID of the key to revoke")
			Required("id")
			security.SessionPayload()
		})

		HTTP(func() {
			Param("id")
			DELETE("/rpc/keys.revoke")
			security.SessionHeader()
			Response(StatusOK)
		})

		Meta("openapi:operationId", "revokeAPIKey")
		Meta("openapi:extension:x-speakeasy-name-override", "revokeById")
		Meta("openapi:extension:x-speakeasy-react-hook", `{"name": "RevokeAPIKey"}`)
	})

	Method("verifyKey", func() {
		Description("Verify an api key")

		Security(security.ByKey)

		Payload(func() {
			security.ByKeyPayload()
		})
		Result(VerifyKeyResult)

		HTTP(func() {
			GET("/rpc/keys.verify")
			security.ByKeyHeader()
			Response(StatusOK)
		})

		Meta("openapi:operationId", "validateAPIKey")
		Meta("openapi:extension:x-speakeasy-name-override", "validate")
		Meta("openapi:extension:x-speakeasy-react-hook", `{"name": "ValidateAPIKey"}`)
	})

})

var CreateKeyForm = Type("CreateKeyForm", func() {
	Required("name", "scopes")

	Attribute("name", String, "The name of the key")
	Attribute("scopes", ArrayOf(String), func() {
		Description("The scopes of the key that determines its permissions.")

		MinLength(1)
	})
})

var ListKeysResult = Type("ListKeysResult", func() {
	Attribute("keys", ArrayOf(KeyModel))
	Required("keys")
})

var KeyModel = Type("Key", func() {
	Required("id", "organization_id", "created_by_user_id", "name", "key_prefix", "scopes", "created_at", "updated_at")

	Attribute("id", String, "The ID of the key")
	Attribute("organization_id", String, "The organization ID this key belongs to")
	Attribute("project_id", String, "The optional project ID this key is scoped to")
	Attribute("created_by_user_id", String, "The ID of the user who created this key")
	Attribute("name", String, "The name of the key")
	Attribute("key_prefix", String, "The store prefix of the api key for recognition")
	Attribute("key", String, "The token of the api key (only returned on key creation)") // this will only be set on key creation
	Attribute("scopes", ArrayOf(String), "List of permission scopes for this key")
	Attribute("created_at", String, func() {
		Description("The creation date of the key.")
		Format(FormatDateTime)
	})
	Attribute("updated_at", String, func() {
		Description("When the key was last updated.")
		Format(FormatDateTime)
	})
})

var VerifyKeyResult = Type("ValidateKeyResult", func() {
<<<<<<< HEAD
	Required("organization", "projects")

	Attribute("organization", ValidateKeyOrganization, "The organization the key belongs to")
	Attribute("projects", ArrayOf(ValidateKeyProject), "The projects accessible with this key")
=======
	Required("organization", "projects", "scopes")

	Attribute("organization", ValidateKeyOrganization, "The organization the key belongs to")
	Attribute("projects", ArrayOf(ValidateKeyProject), "The projects accessible with this key")
	Attribute("scopes", ArrayOf(String), "List of permission scopes for this key")
>>>>>>> 276d2659
})

var ValidateKeyOrganization = Type("ValidateKeyOrganization", func() {
	Required("id", "name", "slug")

	Attribute("id", String, "The ID of the organization")
	Attribute("name", String, "The name of the organization")
	Attribute("slug", String, "The slug of the organization")
})

var ValidateKeyProject = Type("ValidateKeyProject", func() {
	Required("id", "name", "slug")

	Attribute("id", String, "The ID of the project")
	Attribute("name", String, "The name of the project")
	Attribute("slug", String, "The slug of the project")
})<|MERGE_RESOLUTION|>--- conflicted
+++ resolved
@@ -135,18 +135,11 @@
 })
 
 var VerifyKeyResult = Type("ValidateKeyResult", func() {
-<<<<<<< HEAD
-	Required("organization", "projects")
-
-	Attribute("organization", ValidateKeyOrganization, "The organization the key belongs to")
-	Attribute("projects", ArrayOf(ValidateKeyProject), "The projects accessible with this key")
-=======
 	Required("organization", "projects", "scopes")
 
 	Attribute("organization", ValidateKeyOrganization, "The organization the key belongs to")
 	Attribute("projects", ArrayOf(ValidateKeyProject), "The projects accessible with this key")
 	Attribute("scopes", ArrayOf(String), "List of permission scopes for this key")
->>>>>>> 276d2659
 })
 
 var ValidateKeyOrganization = Type("ValidateKeyOrganization", func() {
