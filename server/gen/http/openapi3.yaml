--- conflicted
+++ resolved
@@ -3620,7 +3620,87 @@
             x-speakeasy-name-override: revokeById
             x-speakeasy-react-hook:
                 name: RevokeAPIKey
-<<<<<<< HEAD
+    /rpc/keys.verify:
+        get:
+            description: Verify an api key
+            operationId: validateAPIKey
+            parameters:
+                - allowEmptyValue: true
+                  description: API Key header
+                  in: header
+                  name: Gram-Key
+                  schema:
+                    description: API Key header
+                    type: string
+            responses:
+                "200":
+                    content:
+                        application/json:
+                            schema:
+                                $ref: '#/components/schemas/ValidateKeyResult'
+                    description: OK response.
+                "400":
+                    content:
+                        application/json:
+                            schema:
+                                $ref: '#/components/schemas/Error'
+                    description: 'bad_request: request is invalid'
+                "401":
+                    content:
+                        application/json:
+                            schema:
+                                $ref: '#/components/schemas/Error'
+                    description: 'unauthorized: unauthorized access'
+                "403":
+                    content:
+                        application/json:
+                            schema:
+                                $ref: '#/components/schemas/Error'
+                    description: 'forbidden: permission denied'
+                "404":
+                    content:
+                        application/json:
+                            schema:
+                                $ref: '#/components/schemas/Error'
+                    description: 'not_found: resource not found'
+                "409":
+                    content:
+                        application/json:
+                            schema:
+                                $ref: '#/components/schemas/Error'
+                    description: 'conflict: resource already exists'
+                "415":
+                    content:
+                        application/json:
+                            schema:
+                                $ref: '#/components/schemas/Error'
+                    description: 'unsupported_media: unsupported media type'
+                "422":
+                    content:
+                        application/json:
+                            schema:
+                                $ref: '#/components/schemas/Error'
+                    description: 'invalid: request contains one or more invalidation fields'
+                "500":
+                    content:
+                        application/json:
+                            schema:
+                                $ref: '#/components/schemas/Error'
+                    description: 'unexpected: an unexpected error occurred'
+                "502":
+                    content:
+                        application/json:
+                            schema:
+                                $ref: '#/components/schemas/Error'
+                    description: 'gateway_error: an unexpected error occurred'
+            security:
+                - apikey_header_Gram-Key: []
+            summary: verifyKey keys
+            tags:
+                - keys
+            x-speakeasy-name-override: validate
+            x-speakeasy-react-hook:
+                name: ValidateAPIKey
     /rpc/logs.list:
         get:
             description: List call logs for a toolset.
@@ -3708,21 +3788,12 @@
                     description: Session header
                     type: string
                 - allowEmptyValue: true
-=======
-    /rpc/keys.verify:
-        get:
-            description: Verify an api key
-            operationId: validateAPIKey
-            parameters:
-                - allowEmptyValue: true
->>>>>>> 1c416f48
                   description: API Key header
                   in: header
                   name: Gram-Key
                   schema:
                     description: API Key header
                     type: string
-<<<<<<< HEAD
                 - allowEmptyValue: true
                   description: project header
                   in: header
@@ -3730,18 +3801,12 @@
                   schema:
                     description: project header
                     type: string
-=======
->>>>>>> 1c416f48
             responses:
                 "200":
                     content:
                         application/json:
                             schema:
-<<<<<<< HEAD
                                 $ref: '#/components/schemas/ListToolLogResult'
-=======
-                                $ref: '#/components/schemas/ValidateKeyResult'
->>>>>>> 1c416f48
                     description: OK response.
                 "400":
                     content:
@@ -3799,7 +3864,6 @@
                     description: 'gateway_error: an unexpected error occurred'
             security:
                 - apikey_header_Gram-Key: []
-<<<<<<< HEAD
                 - session_header_Gram-Session: []
             summary: listLogs logs
             tags:
@@ -3807,14 +3871,6 @@
             x-speakeasy-name-override: list
             x-speakeasy-react-hook:
                 name: ListToolLogs
-=======
-            summary: verifyKey keys
-            tags:
-                - keys
-            x-speakeasy-name-override: validate
-            x-speakeasy-react-hook:
-                name: ValidateAPIKey
->>>>>>> 1c416f48
     /rpc/mcpMetadata.get:
         get:
             description: Fetch the metadata that powers the MCP install page.
