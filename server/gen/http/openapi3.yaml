openapi: 3.0.3
info:
    title: Gram API Description
    description: Gram is the tools platform for AI agents
    version: 0.0.1
servers:
    - url: http://localhost:80
      description: Default server for gram
paths:
    /health:
        get:
            tags:
                - system
            summary: healthCheck system
            description: Check the health of the service.
            operationId: system#healthCheck
            responses:
                "200":
                    description: OK response.
                    content:
                        application/json:
                            schema:
                                $ref: '#/components/schemas/HealthCheckResult'
                            example:
                                status: Esse voluptas modi laudantium.
    /rpc/auth.callback:
        get:
            tags:
                - auth
            summary: auth callback auth
            description: Handles the authentication callback.
            operationId: auth#auth callback
            parameters:
                - name: shared_token
                  in: query
                  description: The shared token for authentication from the speakeasy system
                  allowEmptyValue: true
                  required: true
                  schema:
                    type: string
                    description: The shared token for authentication from the speakeasy system
                    example: Ut nemo quis officiis cum voluptatem rerum.
                  example: Doloribus exercitationem.
            responses:
                "307":
                    description: Temporary Redirect response.
                    headers:
                        Location:
                            description: The URL to redirect to after authentication
                            schema:
                                type: string
                                description: The URL to redirect to after authentication
                                example: Id ipsa quo.
                            example: Sit pariatur perferendis rem.
                        Set-Cookie:
                            description: The authentication session
                            schema:
                                type: string
                                description: The authentication session
                                example: Similique qui consequatur est numquam.
                            example: Iusto ut.
                        X-Gram-Session:
                            description: Session header
                            schema:
                                type: string
                                description: Session header
                                example: Numquam ipsam nihil ipsam.
                            example: Eius doloremque accusamus omnis blanditiis nobis maiores.
    /rpc/auth.info:
        get:
            tags:
                - auth
            summary: auth info auth
            description: Provides information about the current authentication status.
            operationId: auth#auth info
            parameters:
                - name: X-Gram-Session
                  in: header
                  description: Session header
                  allowEmptyValue: true
                  schema:
                    type: string
                    description: Session header
                    example: Id et illum earum ipsa.
                  example: Provident quos possimus autem omnis.
            responses:
                "200":
                    description: OK response.
                    headers:
                        Set-Cookie:
                            description: The authentication session
                            schema:
                                type: string
                                description: The authentication session
                                example: Ut est et et debitis.
                            example: Et aut eius dolores quibusdam in.
                        X-Gram-Session:
                            description: Session header
                            schema:
                                type: string
                                description: Session header
                                example: Harum ut quasi ut.
                            example: Sit dolores eaque adipisci alias quo soluta.
                    content:
                        application/json:
                            schema:
                                $ref: '#/components/schemas/AuthInfoResponseBody'
                            example:
                                active_organization_id: Sit aspernatur ipsam rerum ut nulla.
                                active_project_id: Tempore numquam autem quis distinctio hic aperiam.
                                organizations:
                                    - account_type: Delectus quia cupiditate corporis aut iste laudantium.
                                      organization_id: Exercitationem totam explicabo porro quae quasi delectus.
                                      organization_name: Officia et voluptatem deserunt sed.
                                      organization_slug: Voluptate eius est est impedit mollitia.
                                      projects:
                                        - project_id: Quis qui praesentium.
                                        - project_id: Quis qui praesentium.
                                        - project_id: Quis qui praesentium.
                                    - account_type: Delectus quia cupiditate corporis aut iste laudantium.
                                      organization_id: Exercitationem totam explicabo porro quae quasi delectus.
                                      organization_name: Officia et voluptatem deserunt sed.
                                      organization_slug: Voluptate eius est est impedit mollitia.
                                      projects:
                                        - project_id: Quis qui praesentium.
                                        - project_id: Quis qui praesentium.
                                        - project_id: Quis qui praesentium.
                                user_email: Iure fugiat eum sed ipsam illo laborum.
                                user_id: Sint quod magni aut sed cum qui.
            security:
                - gram_session_header_X-Gram-Session: []
    /rpc/auth.logout:
        get:
            tags:
                - auth
            summary: auth logout auth
            description: Logs out the current user by clearing their session.
            operationId: auth#auth logout
            parameters:
                - name: X-Gram-Session
                  in: header
                  description: Session header
                  allowEmptyValue: true
                  schema:
                    type: string
                    description: Session header
                    example: Quia odio doloremque est nihil.
                  example: Quas qui vel omnis.
            responses:
                "200":
                    description: OK response.
                    headers:
                        Set-Cookie:
                            description: Empty string to clear the session
                            schema:
                                type: string
                                description: Empty string to clear the session
                                example: Sed eum odit voluptatem ea libero architecto.
                            example: Quia qui dolores ea.
            security:
                - gram_session_header_X-Gram-Session: []
    /rpc/auth.switch:
        post:
            tags:
                - auth
            summary: auth switch scopes auth
            description: Switches the authentication scope to a different organization.
            operationId: auth#auth switch scopes
            parameters:
                - name: organization_id
                  in: query
                  description: The organization slug to switch scopes
                  allowEmptyValue: true
                  schema:
                    type: string
                    description: The organization slug to switch scopes
                    example: Qui occaecati optio ea qui.
                  example: Voluptatum illo modi aut aliquid qui est.
                - name: project_id
                  in: query
                  description: The project id to switch scopes too
                  allowEmptyValue: true
                  schema:
                    type: string
                    description: The project id to switch scopes too
                    example: Eius pariatur.
                  example: Sunt voluptas in.
                - name: X-Gram-Session
                  in: header
                  description: Session header
                  allowEmptyValue: true
                  schema:
                    type: string
                    description: Session header
                    example: Unde magni dolorem molestiae qui quisquam.
                  example: Odit distinctio accusantium consequatur ut.
            responses:
                "200":
                    description: OK response.
                    headers:
                        Set-Cookie:
                            description: The authentication session
                            schema:
                                type: string
                                description: The authentication session
                                example: Et omnis non reprehenderit quo.
                            example: Accusamus et corporis reiciendis molestias dolorem.
                        X-Gram-Session:
                            description: Session header
                            schema:
                                type: string
                                description: Session header
                                example: Qui ea dolorum error minima eaque autem.
                            example: Ut hic quia totam cum excepturi qui.
            security:
                - gram_session_header_X-Gram-Session: []
    /rpc/deployments.create:
        post:
            tags:
                - deployments
            summary: createDeployment deployments
            description: Create a deployment to load tool definitions.
            operationId: deployments#createDeployment
            parameters:
                - name: X-Gram-Session
                  in: header
                  description: Session header
                  allowEmptyValue: true
                  schema:
                    type: string
                    description: Session header
                    example: Quasi cum commodi sed dolor.
                  example: Aliquam beatae pariatur.
            requestBody:
                required: true
                content:
                    application/json:
                        schema:
                            $ref: '#/components/schemas/CreateDeploymentForm'
                        example:
                            external_id: bc5f4a555e933e6861d12edba4c2d87ef6caf8e6
                            external_url: https://github.com/golang/go/commit/bc5f4a555e933e6861d12edba4c2d87ef6caf8e6
            responses:
                "200":
                    description: OK response.
                    content:
                        application/json:
                            schema:
                                $ref: '#/components/schemas/CreateDeploymentResult'
                            example:
                                created_at: "1979-05-10T15:52:11Z"
                                external_id: bc5f4a555e933e6861d12edba4c2d87ef6caf8e6
                                external_url: https://github.com/golang/go/commit/bc5f4a555e933e6861d12edba4c2d87ef6caf8e6
                                id: bc5f4a555e933e6861d12edba4c2d87ef6caf8e6
                                organization_id: Ipsam velit quis id.
                                project_id: Officia iste id dolorem aspernatur.
                                user_id: Et sint et.
            security:
                - gram_session_header_X-Gram-Session: []
    /rpc/deployments.get:
        post:
            tags:
                - deployments
            summary: getDeployment deployments
            description: Create a deployment to load tool definitions.
            operationId: deployments#getDeployment
            parameters:
                - name: id
                  in: query
                  description: The ID of the deployment
                  allowEmptyValue: true
                  required: true
                  schema:
                    type: string
                    description: The ID of the deployment
                    example: Dolore et nemo.
                  example: Quia ducimus omnis voluptas molestias facere.
                - name: X-Gram-Session
                  in: header
                  description: Session header
                  allowEmptyValue: true
                  schema:
                    type: string
                    description: Session header
                    example: Voluptates id esse ad.
                  example: Non corrupti.
            responses:
                "200":
                    description: OK response.
                    content:
                        application/json:
                            schema:
                                $ref: '#/components/schemas/GetDeploymentResult'
                            example:
                                created_at: "1994-08-28T16:34:49Z"
                                external_id: bc5f4a555e933e6861d12edba4c2d87ef6caf8e6
                                external_url: https://github.com/golang/go/commit/bc5f4a555e933e6861d12edba4c2d87ef6caf8e6
                                id: bc5f4a555e933e6861d12edba4c2d87ef6caf8e6
                                organization_id: Minima voluptas corrupti debitis est.
                                project_id: Corrupti et est et asperiores dignissimos beatae.
                                user_id: Sit architecto et provident.
            security:
                - gram_session_header_X-Gram-Session: []
    /rpc/deployments.list:
        post:
            tags:
                - deployments
            summary: listDeployments deployments
            description: List all deployments in descending order of creation.
            operationId: deployments#listDeployments
            parameters:
                - name: cursor
                  in: query
                  description: The cursor to fetch results from
                  allowEmptyValue: true
                  schema:
                    type: string
                    description: The cursor to fetch results from
                    example: Nulla reiciendis.
                  example: Veniam ducimus ipsa recusandae accusamus.
                - name: limit
                  in: query
                  description: Results per page
                  allowEmptyValue: true
                  schema:
                    type: integer
                    description: Results per page
                    default: 10
                    example: 63
                    format: int64
                    minimum: 1
                    maximum: 100
                  example: 31
                - name: X-Gram-Session
                  in: header
                  description: Session header
                  allowEmptyValue: true
                  schema:
                    type: string
                    description: Session header
                    example: Dolores vero id architecto est officia.
                  example: Qui labore ut ad error.
            responses:
                "200":
                    description: OK response.
                    content:
                        application/json:
                            schema:
                                $ref: '#/components/schemas/ListDeploymentResult'
                            example:
                                items:
                                    - created_at: "1986-03-08T15:59:35Z"
                                      external_id: bc5f4a555e933e6861d12edba4c2d87ef6caf8e6
                                      external_url: https://github.com/golang/go/commit/bc5f4a555e933e6861d12edba4c2d87ef6caf8e6
                                      id: bc5f4a555e933e6861d12edba4c2d87ef6caf8e6
                                      organization_id: Inventore molestias nihil sed repellat enim nam.
                                      project_id: Animi consequatur quibusdam.
                                      user_id: Exercitationem et reprehenderit ea architecto.
                                    - created_at: "1986-03-08T15:59:35Z"
                                      external_id: bc5f4a555e933e6861d12edba4c2d87ef6caf8e6
                                      external_url: https://github.com/golang/go/commit/bc5f4a555e933e6861d12edba4c2d87ef6caf8e6
                                      id: bc5f4a555e933e6861d12edba4c2d87ef6caf8e6
                                      organization_id: Inventore molestias nihil sed repellat enim nam.
                                      project_id: Animi consequatur quibusdam.
                                      user_id: Exercitationem et reprehenderit ea architecto.
                                next_cursor: 01jp3f054qc02gbcmpp0qmyzed
            security:
                - gram_session_header_X-Gram-Session: []
components:
    schemas:
<<<<<<< HEAD
        AuthInfoResponseBody:
            type: object
            properties:
                active_organization_id:
                    type: string
                    example: Consequuntur voluptate suscipit.
                active_project_id:
                    type: string
                    example: Non eos accusantium magni qui minima.
                organizations:
                    type: array
                    items:
                        $ref: '#/components/schemas/Organization'
                    example:
                        - account_type: Delectus quia cupiditate corporis aut iste laudantium.
                          organization_id: Exercitationem totam explicabo porro quae quasi delectus.
                          organization_name: Officia et voluptatem deserunt sed.
                          organization_slug: Voluptate eius est est impedit mollitia.
                          projects:
                            - project_id: Quis qui praesentium.
                            - project_id: Quis qui praesentium.
                            - project_id: Quis qui praesentium.
                        - account_type: Delectus quia cupiditate corporis aut iste laudantium.
                          organization_id: Exercitationem totam explicabo porro quae quasi delectus.
                          organization_name: Officia et voluptatem deserunt sed.
                          organization_slug: Voluptate eius est est impedit mollitia.
                          projects:
                            - project_id: Quis qui praesentium.
                            - project_id: Quis qui praesentium.
                            - project_id: Quis qui praesentium.
                        - account_type: Delectus quia cupiditate corporis aut iste laudantium.
                          organization_id: Exercitationem totam explicabo porro quae quasi delectus.
                          organization_name: Officia et voluptatem deserunt sed.
                          organization_slug: Voluptate eius est est impedit mollitia.
                          projects:
                            - project_id: Quis qui praesentium.
                            - project_id: Quis qui praesentium.
                            - project_id: Quis qui praesentium.
                        - account_type: Delectus quia cupiditate corporis aut iste laudantium.
                          organization_id: Exercitationem totam explicabo porro quae quasi delectus.
                          organization_name: Officia et voluptatem deserunt sed.
                          organization_slug: Voluptate eius est est impedit mollitia.
                          projects:
                            - project_id: Quis qui praesentium.
                            - project_id: Quis qui praesentium.
                            - project_id: Quis qui praesentium.
                user_email:
                    type: string
                    example: Sit aut voluptatem.
                user_id:
                    type: string
                    example: Magni occaecati.
            example:
                active_organization_id: Beatae quibusdam tempora.
                active_project_id: Vero nostrum hic dolores qui.
                organizations:
                    - account_type: Delectus quia cupiditate corporis aut iste laudantium.
                      organization_id: Exercitationem totam explicabo porro quae quasi delectus.
                      organization_name: Officia et voluptatem deserunt sed.
                      organization_slug: Voluptate eius est est impedit mollitia.
                      projects:
                        - project_id: Quis qui praesentium.
                        - project_id: Quis qui praesentium.
                        - project_id: Quis qui praesentium.
                    - account_type: Delectus quia cupiditate corporis aut iste laudantium.
                      organization_id: Exercitationem totam explicabo porro quae quasi delectus.
                      organization_name: Officia et voluptatem deserunt sed.
                      organization_slug: Voluptate eius est est impedit mollitia.
                      projects:
                        - project_id: Quis qui praesentium.
                        - project_id: Quis qui praesentium.
                        - project_id: Quis qui praesentium.
                user_email: Exercitationem consequuntur.
                user_id: Quaerat aliquid adipisci suscipit quo.
            required:
                - user_id
                - user_email
                - active_organization_id
                - active_project_id
                - organizations
        Deployment:
=======
        CreateDeploymentForm:
            type: object
            properties:
                external_id:
                    type: string
                    description: The external ID to refer to the deployment. This can be a git commit hash for example.
                    example: bc5f4a555e933e6861d12edba4c2d87ef6caf8e6
                external_url:
                    type: string
                    description: The upstream URL a deployment can refer to. This can be a github url to a commit hash or pull request.
                    example: https://github.com/golang/go/commit/bc5f4a555e933e6861d12edba4c2d87ef6caf8e6
                openapi_3p1_tools:
                    type: array
                    items:
                        $ref: '#/components/schemas/OpenAPI3P1ToolForm'
                    description: The HTTP tools available in the deployment.
            example:
                external_id: bc5f4a555e933e6861d12edba4c2d87ef6caf8e6
                external_url: https://github.com/golang/go/commit/bc5f4a555e933e6861d12edba4c2d87ef6caf8e6
        CreateDeploymentResult:
>>>>>>> 3a2e2e97
            type: object
            properties:
                created_at:
                    type: string
                    description: The creation date of the deployment.
<<<<<<< HEAD
                    example: "1979-08-17T17:57:05Z"
=======
                    example: "2011-06-30T07:43:40Z"
>>>>>>> 3a2e2e97
                    format: date-time
                external_id:
                    type: string
                    description: The external ID to refer to the deployment. This can be a git commit hash for example.
                    example: bc5f4a555e933e6861d12edba4c2d87ef6caf8e6
                external_url:
                    type: string
                    description: The upstream URL a deployment can refer to. This can be a github url to a commit hash or pull request.
                    example: https://github.com/golang/go/commit/bc5f4a555e933e6861d12edba4c2d87ef6caf8e6
                id:
                    type: string
                    description: The ID to of the deployment.
                    example: bc5f4a555e933e6861d12edba4c2d87ef6caf8e6
                openapi_3p1_tools:
                    type: array
                    items:
                        $ref: '#/components/schemas/OpenAPI3P1ToolForm'
                    description: The HTTP tools available in the deployment.
                organization_id:
                    type: string
                    description: The ID of the organization that the deployment belongs to.
<<<<<<< HEAD
                    example: Culpa dolores.
                project_id:
                    type: string
                    description: The ID of the project that the deployment belongs to.
                    example: Laudantium dolores sit voluptas in.
                user_id:
                    type: string
                    description: The ID of the user that created the deployment.
                    example: Est aut nihil cupiditate repudiandae ducimus soluta.
            example:
                created_at: "1970-04-01T17:16:43Z"
                external_id: bc5f4a555e933e6861d12edba4c2d87ef6caf8e6
                external_url: https://github.com/golang/go/commit/bc5f4a555e933e6861d12edba4c2d87ef6caf8e6
                id: bc5f4a555e933e6861d12edba4c2d87ef6caf8e6
                organization_id: Eos dolores expedita illum consequuntur nobis facilis.
                project_id: Deserunt blanditiis voluptas minus.
                user_id: Ut consequatur nihil.
=======
                    example: Perferendis alias alias iure.
                project_id:
                    type: string
                    description: The ID of the project that the deployment belongs to.
                    example: Repellendus dolorum.
                user_id:
                    type: string
                    description: The ID of the user that created the deployment.
                    example: Nobis velit aperiam aut quae et.
            example:
                created_at: "1970-04-07T15:30:23Z"
                external_id: bc5f4a555e933e6861d12edba4c2d87ef6caf8e6
                external_url: https://github.com/golang/go/commit/bc5f4a555e933e6861d12edba4c2d87ef6caf8e6
                id: bc5f4a555e933e6861d12edba4c2d87ef6caf8e6
                organization_id: Itaque totam quae asperiores modi nobis dicta.
                project_id: Voluptas eos.
                user_id: Necessitatibus qui repudiandae magni ea consequatur est.
>>>>>>> 3a2e2e97
            required:
                - id
                - created_at
                - organization_id
                - project_id
                - user_id
        Deployment:
            type: object
            properties:
                created_at:
                    type: string
                    description: The creation date of the deployment.
<<<<<<< HEAD
                    example: "1974-02-13T12:54:30Z"
=======
                    example: "1972-11-22T15:28:36Z"
>>>>>>> 3a2e2e97
                    format: date-time
                external_id:
                    type: string
                    description: The external ID to refer to the deployment. This can be a git commit hash for example.
                    example: bc5f4a555e933e6861d12edba4c2d87ef6caf8e6
                external_url:
                    type: string
                    description: The upstream URL a deployment can refer to. This can be a github url to a commit hash or pull request.
                    example: https://github.com/golang/go/commit/bc5f4a555e933e6861d12edba4c2d87ef6caf8e6
                id:
                    type: string
                    description: The ID to of the deployment.
                    example: bc5f4a555e933e6861d12edba4c2d87ef6caf8e6
                openapi_3p1_tools:
                    type: array
                    items:
                        $ref: '#/components/schemas/OpenAPI3P1ToolForm'
                    description: The HTTP tools available in the deployment.
                organization_id:
                    type: string
                    description: The ID of the organization that the deployment belongs to.
<<<<<<< HEAD
                    example: Excepturi sed nulla voluptas reprehenderit vitae.
                project_id:
                    type: string
                    description: The ID of the project that the deployment belongs to.
                    example: Voluptates voluptatum quae eveniet in aut.
                user_id:
                    type: string
                    description: The ID of the user that created the deployment.
                    example: Voluptatem omnis veritatis corrupti voluptatum.
            example:
                created_at: "1992-12-14T15:05:43Z"
                external_id: bc5f4a555e933e6861d12edba4c2d87ef6caf8e6
                external_url: https://github.com/golang/go/commit/bc5f4a555e933e6861d12edba4c2d87ef6caf8e6
                id: bc5f4a555e933e6861d12edba4c2d87ef6caf8e6
                organization_id: Dolores repudiandae est ratione.
                project_id: Sit consectetur ut et voluptatem voluptatum et.
                user_id: Esse corrupti pariatur rerum nihil nostrum eos.
=======
                    example: Asperiores quasi.
                project_id:
                    type: string
                    description: The ID of the project that the deployment belongs to.
                    example: Deserunt aspernatur quibusdam quaerat repellendus.
                user_id:
                    type: string
                    description: The ID of the user that created the deployment.
                    example: Blanditiis debitis voluptatem.
            example:
                created_at: "1976-11-08T12:41:33Z"
                external_id: bc5f4a555e933e6861d12edba4c2d87ef6caf8e6
                external_url: https://github.com/golang/go/commit/bc5f4a555e933e6861d12edba4c2d87ef6caf8e6
                id: bc5f4a555e933e6861d12edba4c2d87ef6caf8e6
                organization_id: Illo libero corporis quia vel qui suscipit.
                project_id: Ex perferendis assumenda distinctio delectus.
                user_id: Consequuntur est sit.
>>>>>>> 3a2e2e97
            required:
                - id
                - created_at
                - organization_id
                - project_id
                - user_id
        GetDeploymentForm:
            type: object
            properties:
                id:
                    type: string
                    description: The ID of the deployment
                    example: Quia vel.
            example:
                id: Suscipit eaque ex.
            required:
                - id
        GetDeploymentResult:
            type: object
            properties:
                created_at:
                    type: string
                    description: The creation date of the deployment.
                    example: "2006-04-27T23:02:51Z"
                    format: date-time
                external_id:
                    type: string
                    description: The external ID to refer to the deployment. This can be a git commit hash for example.
                    example: bc5f4a555e933e6861d12edba4c2d87ef6caf8e6
                external_url:
                    type: string
                    description: The upstream URL a deployment can refer to. This can be a github url to a commit hash or pull request.
                    example: https://github.com/golang/go/commit/bc5f4a555e933e6861d12edba4c2d87ef6caf8e6
                id:
                    type: string
                    description: The ID to of the deployment.
                    example: bc5f4a555e933e6861d12edba4c2d87ef6caf8e6
                openapi_3p1_tools:
                    type: array
                    items:
                        $ref: '#/components/schemas/OpenAPI3P1ToolForm'
                    description: The HTTP tools available in the deployment.
                organization_id:
                    type: string
                    description: The ID of the organization that the deployment belongs to.
                    example: Nulla quis ut expedita ipsa.
                project_id:
                    type: string
                    description: The ID of the project that the deployment belongs to.
                    example: Doloribus facilis.
                user_id:
                    type: string
                    description: The ID of the user that created the deployment.
                    example: Voluptatem atque accusantium dolores minima modi.
            example:
                created_at: "2012-09-17T09:00:25Z"
                external_id: bc5f4a555e933e6861d12edba4c2d87ef6caf8e6
                external_url: https://github.com/golang/go/commit/bc5f4a555e933e6861d12edba4c2d87ef6caf8e6
                id: bc5f4a555e933e6861d12edba4c2d87ef6caf8e6
                organization_id: Nihil tempora aut nisi odio officiis.
                project_id: Officiis dolor.
                user_id: Ut velit ab sit nostrum iste eum.
            required:
                - id
                - created_at
                - organization_id
                - project_id
                - user_id
        HealthCheckResult:
            type: object
            properties:
                status:
                    type: string
                    description: The status of the service.
                    example: Sit voluptas in maxime est.
            example:
                status: Nihil cupiditate.
            required:
                - status
        ListDeploymentForm:
            type: object
            properties:
                cursor:
                    type: string
                    description: The cursor to fetch results from
                    example: Voluptatem molestias aperiam molestias voluptatibus.
                limit:
                    type: integer
                    description: Results per page
                    default: 10
                    example: 78
                    format: int64
                    minimum: 1
                    maximum: 100
            example:
<<<<<<< HEAD
                cursor: Voluptatibus corrupti perferendis voluptatem maxime illo.
                limit: 43
        DeploymentListResult:
=======
                cursor: Voluptas dolor magnam voluptates est.
                limit: 42
        ListDeploymentResult:
>>>>>>> 3a2e2e97
            type: object
            properties:
                items:
                    type: array
                    items:
                        $ref: '#/components/schemas/Deployment'
                    description: A list of deployments
                    example:
                        - created_at: "1976-12-12T05:23:35Z"
                          external_id: bc5f4a555e933e6861d12edba4c2d87ef6caf8e6
                          external_url: https://github.com/golang/go/commit/bc5f4a555e933e6861d12edba4c2d87ef6caf8e6
                          id: bc5f4a555e933e6861d12edba4c2d87ef6caf8e6
                          organization_id: Ex inventore provident nihil sit.
                          project_id: Alias ratione commodi est eveniet.
                          user_id: Voluptas fugit et explicabo nesciunt.
                        - created_at: "1976-12-12T05:23:35Z"
                          external_id: bc5f4a555e933e6861d12edba4c2d87ef6caf8e6
                          external_url: https://github.com/golang/go/commit/bc5f4a555e933e6861d12edba4c2d87ef6caf8e6
                          id: bc5f4a555e933e6861d12edba4c2d87ef6caf8e6
                          organization_id: Ex inventore provident nihil sit.
                          project_id: Alias ratione commodi est eveniet.
                          user_id: Voluptas fugit et explicabo nesciunt.
                next_cursor:
                    type: string
                    description: The cursor to fetch results from
                    example: 01jp3f054qc02gbcmpp0qmyzed
            example:
                items:
                    - created_at: "1976-12-12T05:23:35Z"
                      external_id: bc5f4a555e933e6861d12edba4c2d87ef6caf8e6
                      external_url: https://github.com/golang/go/commit/bc5f4a555e933e6861d12edba4c2d87ef6caf8e6
                      id: bc5f4a555e933e6861d12edba4c2d87ef6caf8e6
                      organization_id: Ex inventore provident nihil sit.
                      project_id: Alias ratione commodi est eveniet.
                      user_id: Voluptas fugit et explicabo nesciunt.
                    - created_at: "1976-12-12T05:23:35Z"
                      external_id: bc5f4a555e933e6861d12edba4c2d87ef6caf8e6
                      external_url: https://github.com/golang/go/commit/bc5f4a555e933e6861d12edba4c2d87ef6caf8e6
                      id: bc5f4a555e933e6861d12edba4c2d87ef6caf8e6
                      organization_id: Ex inventore provident nihil sit.
                      project_id: Alias ratione commodi est eveniet.
                      user_id: Voluptas fugit et explicabo nesciunt.
                    - created_at: "1976-12-12T05:23:35Z"
                      external_id: bc5f4a555e933e6861d12edba4c2d87ef6caf8e6
                      external_url: https://github.com/golang/go/commit/bc5f4a555e933e6861d12edba4c2d87ef6caf8e6
                      id: bc5f4a555e933e6861d12edba4c2d87ef6caf8e6
                      organization_id: Ex inventore provident nihil sit.
                      project_id: Alias ratione commodi est eveniet.
                      user_id: Voluptas fugit et explicabo nesciunt.
                next_cursor: 01jp3f054qc02gbcmpp0qmyzed
            required:
                - items
<<<<<<< HEAD
        HealthCheckResult:
            type: object
            properties:
                status:
                    type: string
                    description: The status of the service.
                    example: Voluptas et quos vitae sunt mollitia et.
            example:
                status: Et esse ipsum aliquam consequuntur modi.
            required:
                - status
=======
>>>>>>> 3a2e2e97
        OpenAPI3P1ParameterSchema:
            type: object
            properties:
                allowReserved:
                    type: boolean
                    description: Whether the parameter is allowed to be reserved.
                    example: true
                deprecated:
                    type: boolean
                    description: A brief description of the parameter.
                    default: false
                    example: true
                description:
                    type: string
                    description: A brief description of the parameter.
                    example: Facilis deleniti perferendis.
                example:
                    description: An example value for the parameter.
                    example: Qui hic voluptatem minima quia rerum ut.
                examples:
                    type: object
                    description: Examples of the parameter.
                    example:
                        Est voluptas explicabo et consequatur consequatur.: Ut dolorum velit.
                        Quae asperiores modi nobis dicta adipisci voluptas.: Quasi necessitatibus qui repudiandae magni ea.
                    additionalProperties: true
                explode:
                    type: boolean
                    description: Whether the parameter is exploded.
                    example: false
                in:
                    type: string
                    description: The location of the parameter in an HTTP request.
                    example: query
                    enum:
                        - query
                        - header
                        - path
                        - cookie
                name:
                    type: string
                    description: The name of the parameter.
                    example: Quia et asperiores reiciendis et et.
                required:
                    type: boolean
                    description: Whether the parameter is required.
                    example: true
                schema:
                    type: string
                    example: '{"name":"example","email":"mail@example.com"}'
                    format: json
                style:
                    type: string
                    description: The style of the parameter.
                    example: deepObject
                    enum:
                        - form
                        - simple
                        - spaceDelimited
                        - pipeDelimited
                        - deepObject
            example:
                allowReserved: true
                deprecated: false
                description: Omnis voluptas reiciendis assumenda eveniet sequi.
                example: Tenetur sed aut magnam qui.
                examples:
                    Id et optio nesciunt.: Porro maiores in.
                    Officia sit enim fugiat.: Nisi ad.
                    Voluptatibus error qui distinctio eum qui expedita.: Debitis maiores qui vel quis sequi.
                explode: true
                in: query
                name: Quia rerum consequatur non eligendi non voluptatem.
                required: true
                schema: Est eius minima.
                style: pipeDelimited
            required:
                - name
                - in
                - required
        OpenAPI3P1ToolForm:
            type: object
            properties:
                body:
                    type: string
                    example: '{"name":"example","email":"mail@example.com"}'
                    format: json
                description:
                    type: string
                    description: The description that is provided with the tool.
                    example: Looks up the weather in a given location.
                header_parameters:
                    type: object
                    description: A map of header schemas to send with the HTTP request.
                    example:
                        Voluptatem repellat doloribus eum ut cumque qui.:
                            allowReserved: false
                            deprecated: false
                            description: Et laudantium vel.
                            example: Aliquid minima omnis sint eius ex.
                            examples:
                                Consequatur officiis eum eum beatae.: Sed consequuntur labore tempora.
                            explode: true
                            in: header
                            name: Deserunt ad.
                            required: true
                            schema: Est eius minima.
                            style: simple
                    additionalProperties:
                        $ref: '#/components/schemas/OpenAPI3P1ParameterSchema'
                kind:
                    type: string
                    example: oas3p1_operation
                    enum:
                        - oas3p1_operation
                method:
                    type: string
                    description: The method to use for the HTTP request.
                    example: POST
                    enum:
                        - GET
                        - POST
                        - PUT
                        - DELETE
                        - HEAD
                        - QUERY
                        - SEARCH
                name:
                    type: string
                    description: The name of the tool.
                    example: lookup_weather
                    pattern: ^[a-zA-Z](?:[a-zA-Z0-9_-]*[a-zA-Z0-9])?$
                    minLength: 1
                    maxLength: 50
                path:
                    type: string
                    description: The path of the HTTP endpoint.
                    example: /invoices/{id}
                path_parameters:
                    type: object
                    description: A map of path parameters to interpolate into the path of the HTTP request.
                    example:
                        Molestiae porro.:
                            allowReserved: false
                            deprecated: false
                            description: Et laudantium vel.
                            example: Aliquid minima omnis sint eius ex.
                            examples:
                                Consequatur officiis eum eum beatae.: Sed consequuntur labore tempora.
                            explode: true
                            in: header
                            name: Deserunt ad.
                            required: true
                            schema: Est eius minima.
                            style: simple
                        Repellat et.:
                            allowReserved: false
                            deprecated: false
                            description: Et laudantium vel.
                            example: Aliquid minima omnis sint eius ex.
                            examples:
                                Consequatur officiis eum eum beatae.: Sed consequuntur labore tempora.
                            explode: true
                            in: header
                            name: Deserunt ad.
                            required: true
                            schema: Est eius minima.
                            style: simple
                        Voluptas ut reiciendis dolore est alias.:
                            allowReserved: false
                            deprecated: false
                            description: Et laudantium vel.
                            example: Aliquid minima omnis sint eius ex.
                            examples:
                                Consequatur officiis eum eum beatae.: Sed consequuntur labore tempora.
                            explode: true
                            in: header
                            name: Deserunt ad.
                            required: true
                            schema: Est eius minima.
                            style: simple
                    additionalProperties:
                        $ref: '#/components/schemas/OpenAPI3P1ParameterSchema'
                query_parameters:
                    type: object
                    description: A map of query parameters to send with the HTTP request.
                    example:
                        Voluptatem qui magnam magni vero consequuntur quis.:
                            allowReserved: false
                            deprecated: false
                            description: Et laudantium vel.
                            example: Aliquid minima omnis sint eius ex.
                            examples:
                                Consequatur officiis eum eum beatae.: Sed consequuntur labore tempora.
                            explode: true
                            in: header
                            name: Deserunt ad.
                            required: true
                            schema: Est eius minima.
                            style: simple
                    additionalProperties:
                        $ref: '#/components/schemas/OpenAPI3P1ParameterSchema'
                tags:
                    type: array
                    items:
                        type: string
                        example: jvo
                        pattern: ^[a-z](?:[a-z0-9_-]*[a-z0-9])?$
                    description: The tags that are associated with the tool.
                    default: []
                    example:
                        - weather
                        - public
                    maxItems: 10
            required:
                - kind
                - name
                - description
                - method
                - path
                - path_parameters
                - header_parameters
                - query_parameters
                - body
            additionalProperties: false
        Organization:
            type: object
            properties:
                account_type:
                    type: string
                    example: Maxime aperiam molestiae autem impedit.
                organization_id:
                    type: string
                    example: Debitis voluptatem temporibus et.
                organization_name:
                    type: string
                    example: Perspiciatis veniam et est rerum.
                organization_slug:
                    type: string
                    example: Eligendi odio iusto delectus unde sed.
                projects:
                    type: array
                    items:
                        $ref: '#/components/schemas/Project'
                    example:
                        - project_id: Occaecati cumque aut molestiae debitis.
                        - project_id: Occaecati cumque aut molestiae debitis.
                        - project_id: Occaecati cumque aut molestiae debitis.
            example:
                account_type: Molestiae et blanditiis fugit.
                organization_id: Ut sapiente nulla autem ratione nulla.
                organization_name: Sit qui est et.
                organization_slug: Dolore suscipit odio consequuntur.
                projects:
                    - project_id: Occaecati cumque aut molestiae debitis.
                    - project_id: Occaecati cumque aut molestiae debitis.
                    - project_id: Occaecati cumque aut molestiae debitis.
                    - project_id: Occaecati cumque aut molestiae debitis.
            required:
                - organization_id
                - organization_name
                - organization_slug
                - account_type
                - projects
        Project:
            type: object
            properties:
                project_id:
                    type: string
                    example: Impedit accusamus voluptas in asperiores quasi perspiciatis.
            example:
                project_id: Aspernatur quibusdam quaerat repellendus voluptates.
            required:
                - project_id
        SessionPayload:
            type: object
            properties:
                gram_session_token:
                    type: string
                    example: Rem sint illum mollitia non aut qui.
            example:
                gram_session_token: Aspernatur porro rerum explicabo.
    securitySchemes:
        gram_session_header_X-Gram-Session:
            type: apiKey
            description: Gram Session based auth. By cookie or header.
            name: X-Gram-Session
            in: header
tags:
    - name: auth
      description: Managed auth for gram producers and dashboard.
    - name: deployments
      description: Manages deployments of tools from upstream sources.
    - name: system
      description: Exposes service health and status information.<|MERGE_RESOLUTION|>--- conflicted
+++ resolved
@@ -368,7 +368,6 @@
                 - gram_session_header_X-Gram-Session: []
 components:
     schemas:
-<<<<<<< HEAD
         AuthInfoResponseBody:
             type: object
             properties:
@@ -449,8 +448,6 @@
                 - active_organization_id
                 - active_project_id
                 - organizations
-        Deployment:
-=======
         CreateDeploymentForm:
             type: object
             properties:
@@ -471,17 +468,12 @@
                 external_id: bc5f4a555e933e6861d12edba4c2d87ef6caf8e6
                 external_url: https://github.com/golang/go/commit/bc5f4a555e933e6861d12edba4c2d87ef6caf8e6
         CreateDeploymentResult:
->>>>>>> 3a2e2e97
             type: object
             properties:
                 created_at:
                     type: string
                     description: The creation date of the deployment.
-<<<<<<< HEAD
-                    example: "1979-08-17T17:57:05Z"
-=======
-                    example: "2011-06-30T07:43:40Z"
->>>>>>> 3a2e2e97
+                    example: "1974-02-13T12:54:30Z"
                     format: date-time
                 external_id:
                     type: string
@@ -503,43 +495,23 @@
                 organization_id:
                     type: string
                     description: The ID of the organization that the deployment belongs to.
-<<<<<<< HEAD
-                    example: Culpa dolores.
+                    example: Excepturi sed nulla voluptas reprehenderit vitae.
                 project_id:
                     type: string
                     description: The ID of the project that the deployment belongs to.
-                    example: Laudantium dolores sit voluptas in.
+                    example: Voluptates voluptatum quae eveniet in aut.
                 user_id:
                     type: string
                     description: The ID of the user that created the deployment.
-                    example: Est aut nihil cupiditate repudiandae ducimus soluta.
-            example:
-                created_at: "1970-04-01T17:16:43Z"
+                    example: Voluptatem omnis veritatis corrupti voluptatum.
+            example:
+                created_at: "1992-12-14T15:05:43Z"
                 external_id: bc5f4a555e933e6861d12edba4c2d87ef6caf8e6
                 external_url: https://github.com/golang/go/commit/bc5f4a555e933e6861d12edba4c2d87ef6caf8e6
                 id: bc5f4a555e933e6861d12edba4c2d87ef6caf8e6
-                organization_id: Eos dolores expedita illum consequuntur nobis facilis.
-                project_id: Deserunt blanditiis voluptas minus.
-                user_id: Ut consequatur nihil.
-=======
-                    example: Perferendis alias alias iure.
-                project_id:
-                    type: string
-                    description: The ID of the project that the deployment belongs to.
-                    example: Repellendus dolorum.
-                user_id:
-                    type: string
-                    description: The ID of the user that created the deployment.
-                    example: Nobis velit aperiam aut quae et.
-            example:
-                created_at: "1970-04-07T15:30:23Z"
-                external_id: bc5f4a555e933e6861d12edba4c2d87ef6caf8e6
-                external_url: https://github.com/golang/go/commit/bc5f4a555e933e6861d12edba4c2d87ef6caf8e6
-                id: bc5f4a555e933e6861d12edba4c2d87ef6caf8e6
-                organization_id: Itaque totam quae asperiores modi nobis dicta.
-                project_id: Voluptas eos.
-                user_id: Necessitatibus qui repudiandae magni ea consequatur est.
->>>>>>> 3a2e2e97
+                organization_id: Dolores repudiandae est ratione.
+                project_id: Sit consectetur ut et voluptatem voluptatum et.
+                user_id: Esse corrupti pariatur rerum nihil nostrum eos.
             required:
                 - id
                 - created_at
@@ -552,11 +524,7 @@
                 created_at:
                     type: string
                     description: The creation date of the deployment.
-<<<<<<< HEAD
-                    example: "1974-02-13T12:54:30Z"
-=======
-                    example: "1972-11-22T15:28:36Z"
->>>>>>> 3a2e2e97
+                    example: "1979-08-17T17:57:05Z"
                     format: date-time
                 external_id:
                     type: string
@@ -578,43 +546,23 @@
                 organization_id:
                     type: string
                     description: The ID of the organization that the deployment belongs to.
-<<<<<<< HEAD
-                    example: Excepturi sed nulla voluptas reprehenderit vitae.
+                    example: Culpa dolores.
                 project_id:
                     type: string
                     description: The ID of the project that the deployment belongs to.
-                    example: Voluptates voluptatum quae eveniet in aut.
+                    example: Laudantium dolores sit voluptas in.
                 user_id:
                     type: string
                     description: The ID of the user that created the deployment.
-                    example: Voluptatem omnis veritatis corrupti voluptatum.
-            example:
-                created_at: "1992-12-14T15:05:43Z"
+                    example: Est aut nihil cupiditate repudiandae ducimus soluta.
+            example:
+                created_at: "1970-04-01T17:16:43Z"
                 external_id: bc5f4a555e933e6861d12edba4c2d87ef6caf8e6
                 external_url: https://github.com/golang/go/commit/bc5f4a555e933e6861d12edba4c2d87ef6caf8e6
                 id: bc5f4a555e933e6861d12edba4c2d87ef6caf8e6
-                organization_id: Dolores repudiandae est ratione.
-                project_id: Sit consectetur ut et voluptatem voluptatum et.
-                user_id: Esse corrupti pariatur rerum nihil nostrum eos.
-=======
-                    example: Asperiores quasi.
-                project_id:
-                    type: string
-                    description: The ID of the project that the deployment belongs to.
-                    example: Deserunt aspernatur quibusdam quaerat repellendus.
-                user_id:
-                    type: string
-                    description: The ID of the user that created the deployment.
-                    example: Blanditiis debitis voluptatem.
-            example:
-                created_at: "1976-11-08T12:41:33Z"
-                external_id: bc5f4a555e933e6861d12edba4c2d87ef6caf8e6
-                external_url: https://github.com/golang/go/commit/bc5f4a555e933e6861d12edba4c2d87ef6caf8e6
-                id: bc5f4a555e933e6861d12edba4c2d87ef6caf8e6
-                organization_id: Illo libero corporis quia vel qui suscipit.
-                project_id: Ex perferendis assumenda distinctio delectus.
-                user_id: Consequuntur est sit.
->>>>>>> 3a2e2e97
+                organization_id: Eos dolores expedita illum consequuntur nobis facilis.
+                project_id: Deserunt blanditiis voluptas minus.
+                user_id: Ut consequatur nihil.
             required:
                 - id
                 - created_at
@@ -689,9 +637,9 @@
                 status:
                     type: string
                     description: The status of the service.
-                    example: Sit voluptas in maxime est.
-            example:
-                status: Nihil cupiditate.
+                    example: Voluptas et quos vitae sunt mollitia et.
+            example:
+                status: Et esse ipsum aliquam consequuntur modi.
             required:
                 - status
         ListDeploymentForm:
@@ -710,15 +658,9 @@
                     minimum: 1
                     maximum: 100
             example:
-<<<<<<< HEAD
                 cursor: Voluptatibus corrupti perferendis voluptatem maxime illo.
                 limit: 43
-        DeploymentListResult:
-=======
-                cursor: Voluptas dolor magnam voluptates est.
-                limit: 42
         ListDeploymentResult:
->>>>>>> 3a2e2e97
             type: object
             properties:
                 items:
@@ -771,20 +713,6 @@
                 next_cursor: 01jp3f054qc02gbcmpp0qmyzed
             required:
                 - items
-<<<<<<< HEAD
-        HealthCheckResult:
-            type: object
-            properties:
-                status:
-                    type: string
-                    description: The status of the service.
-                    example: Voluptas et quos vitae sunt mollitia et.
-            example:
-                status: Et esse ipsum aliquam consequuntur modi.
-            required:
-                - status
-=======
->>>>>>> 3a2e2e97
         OpenAPI3P1ParameterSchema:
             type: object
             properties:
