--- conflicted
+++ resolved
@@ -3620,176 +3620,6 @@
             x-speakeasy-name-override: revokeById
             x-speakeasy-react-hook:
                 name: RevokeAPIKey
-    /rpc/logs.list:
-        get:
-            description: List call logs for a toolset.
-            operationId: listToolLogs
-            parameters:
-                - allowEmptyValue: true
-                  description: Project ID
-                  in: query
-                  name: project_id
-                  required: true
-                  schema:
-                    description: Project ID
-                    format: uuid
-                    type: string
-                - allowEmptyValue: true
-                  description: Tool ID
-                  in: query
-                  name: tool_id
-                  schema:
-                    description: Tool ID
-                    format: uuid
-                    type: string
-                - allowEmptyValue: true
-                  description: Start timestamp
-                  in: query
-                  name: ts_start
-                  schema:
-                    description: Start timestamp
-                    format: date-time
-                    type: string
-                - allowEmptyValue: true
-                  description: End timestamp
-                  in: query
-                  name: ts_end
-                  schema:
-                    description: End timestamp
-                    format: date-time
-                    type: string
-                - allowEmptyValue: true
-                  description: Cursor for pagination
-                  in: query
-                  name: cursor
-                  schema:
-                    description: Cursor for pagination
-                    format: date-time
-                    type: string
-                - allowEmptyValue: true
-                  description: Number of items per page (1-100)
-                  in: query
-                  name: per_page
-                  schema:
-                    default: 20
-                    description: Number of items per page (1-100)
-                    format: int64
-                    maximum: 100
-                    minimum: 1
-                    type: integer
-                - allowEmptyValue: true
-                  description: Pagination direction
-                  in: query
-                  name: direction
-                  schema:
-                    default: next
-                    description: Pagination direction
-                    enum:
-                        - next
-                        - prev
-                    type: string
-                - allowEmptyValue: true
-                  description: Sort order
-                  in: query
-                  name: sort
-                  schema:
-                    default: DESC
-                    description: Sort order
-                    enum:
-                        - ASC
-                        - DESC
-                    type: string
-                - allowEmptyValue: true
-                  description: Session header
-                  in: header
-                  name: Gram-Session
-                  schema:
-                    description: Session header
-                    type: string
-                - allowEmptyValue: true
-                  description: API Key header
-                  in: header
-                  name: Gram-Key
-                  schema:
-                    description: API Key header
-                    type: string
-                - allowEmptyValue: true
-                  description: project header
-                  in: header
-                  name: Gram-Project
-                  schema:
-                    description: project header
-                    type: string
-            responses:
-                "200":
-                    content:
-                        application/json:
-                            schema:
-                                $ref: '#/components/schemas/ListToolLogResult'
-                    description: OK response.
-                "400":
-                    content:
-                        application/json:
-                            schema:
-                                $ref: '#/components/schemas/Error'
-                    description: 'bad_request: request is invalid'
-                "401":
-                    content:
-                        application/json:
-                            schema:
-                                $ref: '#/components/schemas/Error'
-                    description: 'unauthorized: unauthorized access'
-                "403":
-                    content:
-                        application/json:
-                            schema:
-                                $ref: '#/components/schemas/Error'
-                    description: 'forbidden: permission denied'
-                "404":
-                    content:
-                        application/json:
-                            schema:
-                                $ref: '#/components/schemas/Error'
-                    description: 'not_found: resource not found'
-                "409":
-                    content:
-                        application/json:
-                            schema:
-                                $ref: '#/components/schemas/Error'
-                    description: 'conflict: resource already exists'
-                "415":
-                    content:
-                        application/json:
-                            schema:
-                                $ref: '#/components/schemas/Error'
-                    description: 'unsupported_media: unsupported media type'
-                "422":
-                    content:
-                        application/json:
-                            schema:
-                                $ref: '#/components/schemas/Error'
-                    description: 'invalid: request contains one or more invalidation fields'
-                "500":
-                    content:
-                        application/json:
-                            schema:
-                                $ref: '#/components/schemas/Error'
-                    description: 'unexpected: an unexpected error occurred'
-                "502":
-                    content:
-                        application/json:
-                            schema:
-                                $ref: '#/components/schemas/Error'
-                    description: 'gateway_error: an unexpected error occurred'
-            security:
-                - apikey_header_Gram-Key: []
-                - session_header_Gram-Session: []
-            summary: listLogs logs
-            tags:
-                - logs
-            x-speakeasy-name-override: list
-            x-speakeasy-react-hook:
-                name: ListToolLogs
     /rpc/mcpMetadata.get:
         get:
             description: Fetch the metadata that powers the MCP install page.
@@ -8990,132 +8820,6 @@
                 - tool_urn
                 - created_at
                 - updated_at
-<<<<<<< HEAD
-        HTTPToolDefinitionEntry:
-            type: object
-            properties:
-                id:
-                    type: string
-                    description: The ID of the HTTP tool
-                name:
-                    type: string
-                    description: The name of the tool
-                tool_type:
-                    type: string
-                    enum:
-                        - http
-            required:
-                - tool_type
-                - id
-                - name
-        HTTPToolLog:
-            type: object
-            properties:
-                client_ipv4:
-                    type: string
-                    description: Client IPv4 address
-                deployment_id:
-                    type: string
-                    description: Deployment UUID
-                    format: uuid
-                duration_ms:
-                    type: number
-                    description: Duration in milliseconds
-                    format: double
-                http_method:
-                    type: string
-                    description: HTTP method
-                http_route:
-                    type: string
-                    description: HTTP route
-                organization_id:
-                    type: string
-                    description: Organization UUID
-                    format: uuid
-                project_id:
-                    type: string
-                    description: Project UUID
-                    format: uuid
-                request_body:
-                    type: string
-                    description: Request body
-                request_body_bytes:
-                    type: integer
-                    description: Request body size in bytes
-                    format: int64
-                request_body_skip:
-                    type: string
-                    description: Reason for skipping request body
-                request_headers:
-                    type: object
-                    description: Request headers
-                    additionalProperties:
-                        type: string
-                response_body:
-                    type: string
-                    description: Response body
-                response_body_bytes:
-                    type: integer
-                    description: Response body size in bytes
-                    format: int64
-                response_body_skip:
-                    type: string
-                    description: Reason for skipping response body
-                response_headers:
-                    type: object
-                    description: Response headers
-                    additionalProperties:
-                        type: string
-                span_id:
-                    type: string
-                    description: Span ID for correlation
-                status_code:
-                    type: integer
-                    description: HTTP status code
-                    format: int32
-                tool_id:
-                    type: string
-                    description: Tool UUID
-                    format: uuid
-                tool_type:
-                    type: string
-                    description: Type of tool being logged
-                    enum:
-                        - http
-                        - function
-                        - prompt
-                tool_urn:
-                    type: string
-                    description: Tool URN
-                trace_id:
-                    type: string
-                    description: Trace ID for correlation
-                ts:
-                    type: string
-                    description: Timestamp of the request
-                    format: date-time
-                user_agent:
-                    type: string
-                    description: User agent
-            description: HTTP tool request and response log entry
-            required:
-                - ts
-                - organization_id
-                - project_id
-                - deployment_id
-                - tool_id
-                - tool_urn
-                - tool_type
-                - trace_id
-                - span_id
-                - http_method
-                - http_route
-                - status_code
-                - duration_ms
-                - user_agent
-                - client_ipv4
-=======
->>>>>>> e956b16c
         InfoResponseBody:
             type: object
             properties:
@@ -9400,15 +9104,6 @@
                     description: The created prompt template
             required:
                 - templates
-        ListToolLogResult:
-            type: object
-            properties:
-                logs:
-                    type: array
-                    items:
-                        $ref: '#/components/schemas/HTTPToolLog'
-                pagination:
-                    $ref: '#/components/schemas/PaginationResult'
         ListToolsResult:
             type: object
             properties:
@@ -9715,21 +9410,6 @@
                 - visibility
                 - semver
                 - created_at
-        PaginationResult:
-            type: object
-            properties:
-                has_next_page:
-                    type: boolean
-                    description: Whether there is a next page
-                next_page_cursor:
-                    type: string
-                    description: Cursor for next page
-                    format: date-time
-                per_page:
-                    type: integer
-                    description: Number of items per page
-                    format: int64
-            description: Pagination metadata for list responses
         PeriodUsage:
             type: object
             properties:
@@ -10893,8 +10573,6 @@
       description: Auth and interactions for the Gram Slack App.
     - name: templates
       description: Manages re-usable prompt templates and higher-order tools for a project.
-    - name: logs
-      description: Call logs for a toolset.
     - name: tools
       description: Dashboard API for interacting with tools.
     - name: toolsets
