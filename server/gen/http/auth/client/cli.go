--- conflicted
+++ resolved
@@ -79,11 +79,7 @@
 	{
 		err = json.Unmarshal([]byte(authRegisterBody), &body)
 		if err != nil {
-<<<<<<< HEAD
-			return nil, fmt.Errorf("invalid JSON for body, \nerror: %s, \nexample of valid JSON:\n%s", err, "'{\n      \"org_name\": \"Dolor hic provident rerum id nisi.\"\n   }'")
-=======
 			return nil, fmt.Errorf("invalid JSON for body, \nerror: %s, \nexample of valid JSON:\n%s", err, "'{\n      \"org_name\": \"Nisi aut doloremque animi assumenda rem tempore.\"\n   }'")
->>>>>>> f34b8650
 		}
 	}
 	var sessionToken *string
