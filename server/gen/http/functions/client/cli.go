--- conflicted
+++ resolved
@@ -22,11 +22,7 @@
 	{
 		err = json.Unmarshal([]byte(functionsGetSignedAssetURLBody), &body)
 		if err != nil {
-<<<<<<< HEAD
-			return nil, fmt.Errorf("invalid JSON for body, \nerror: %s, \nexample of valid JSON:\n%s", err, "'{\n      \"asset_id\": \"Cum rem debitis beatae assumenda explicabo.\"\n   }'")
-=======
 			return nil, fmt.Errorf("invalid JSON for body, \nerror: %s, \nexample of valid JSON:\n%s", err, "'{\n      \"asset_id\": \"Voluptatem culpa.\"\n   }'")
->>>>>>> 76beb93a
 		}
 	}
 	var functionToken *string
