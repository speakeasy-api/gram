--- conflicted
+++ resolved
@@ -22,11 +22,7 @@
 	{
 		err = json.Unmarshal([]byte(functionsGetSignedAssetURLBody), &body)
 		if err != nil {
-<<<<<<< HEAD
-			return nil, fmt.Errorf("invalid JSON for body, \nerror: %s, \nexample of valid JSON:\n%s", err, "'{\n      \"asset_id\": \"Suscipit quos ut.\"\n   }'")
-=======
-			return nil, fmt.Errorf("invalid JSON for body, \nerror: %s, \nexample of valid JSON:\n%s", err, "'{\n      \"asset_id\": \"Consectetur saepe sed libero.\"\n   }'")
->>>>>>> ec498976
+			return nil, fmt.Errorf("invalid JSON for body, \nerror: %s, \nexample of valid JSON:\n%s", err, "'{\n      \"asset_id\": \"Omnis quidem.\"\n   }'")
 		}
 	}
 	var functionToken *string
