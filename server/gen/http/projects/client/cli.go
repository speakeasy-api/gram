// Code generated by goa v3.22.3, DO NOT EDIT.
//
// projects HTTP client CLI support package
//
// Command:
// $ goa gen github.com/speakeasy-api/gram/server/design

package client

import (
	"encoding/json"
	"fmt"
	"unicode/utf8"

	projects "github.com/speakeasy-api/gram/server/gen/projects"
	goa "goa.design/goa/v3/pkg"
)

// BuildCreateProjectPayload builds the payload for the projects createProject
// endpoint from CLI flags.
func BuildCreateProjectPayload(projectsCreateProjectBody string, projectsCreateProjectApikeyToken string, projectsCreateProjectSessionToken string) (*projects.CreateProjectPayload, error) {
	var err error
	var body CreateProjectRequestBody
	{
		err = json.Unmarshal([]byte(projectsCreateProjectBody), &body)
		if err != nil {
<<<<<<< HEAD
			return nil, fmt.Errorf("invalid JSON for body, \nerror: %s, \nexample of valid JSON:\n%s", err, "'{\n      \"name\": \"tl4\",\n      \"organization_id\": \"Ipsa debitis amet ut esse ea.\"\n   }'")
=======
			return nil, fmt.Errorf("invalid JSON for body, \nerror: %s, \nexample of valid JSON:\n%s", err, "'{\n      \"name\": \"25z\",\n      \"organization_id\": \"Sapiente quos tempore voluptatem et.\"\n   }'")
>>>>>>> 3cb955ab
		}
		if utf8.RuneCountInString(body.Name) > 40 {
			err = goa.MergeErrors(err, goa.InvalidLengthError("body.name", body.Name, utf8.RuneCountInString(body.Name), 40, false))
		}
		if err != nil {
			return nil, err
		}
	}
	var apikeyToken *string
	{
		if projectsCreateProjectApikeyToken != "" {
			apikeyToken = &projectsCreateProjectApikeyToken
		}
	}
	var sessionToken *string
	{
		if projectsCreateProjectSessionToken != "" {
			sessionToken = &projectsCreateProjectSessionToken
		}
	}
	v := &projects.CreateProjectPayload{
		OrganizationID: body.OrganizationID,
		Name:           body.Name,
	}
	v.ApikeyToken = apikeyToken
	v.SessionToken = sessionToken

	return v, nil
}

// BuildListProjectsPayload builds the payload for the projects listProjects
// endpoint from CLI flags.
func BuildListProjectsPayload(projectsListProjectsOrganizationID string, projectsListProjectsApikeyToken string, projectsListProjectsSessionToken string) (*projects.ListProjectsPayload, error) {
	var organizationID string
	{
		organizationID = projectsListProjectsOrganizationID
	}
	var apikeyToken *string
	{
		if projectsListProjectsApikeyToken != "" {
			apikeyToken = &projectsListProjectsApikeyToken
		}
	}
	var sessionToken *string
	{
		if projectsListProjectsSessionToken != "" {
			sessionToken = &projectsListProjectsSessionToken
		}
	}
	v := &projects.ListProjectsPayload{}
	v.OrganizationID = organizationID
	v.ApikeyToken = apikeyToken
	v.SessionToken = sessionToken

	return v, nil
}

// BuildSetLogoPayload builds the payload for the projects setLogo endpoint
// from CLI flags.
func BuildSetLogoPayload(projectsSetLogoBody string, projectsSetLogoApikeyToken string, projectsSetLogoSessionToken string, projectsSetLogoProjectSlugInput string) (*projects.SetLogoPayload, error) {
	var err error
	var body SetLogoRequestBody
	{
		err = json.Unmarshal([]byte(projectsSetLogoBody), &body)
		if err != nil {
			return nil, fmt.Errorf("invalid JSON for body, \nerror: %s, \nexample of valid JSON:\n%s", err, "'{\n      \"asset_id\": \"Cupiditate iusto.\"\n   }'")
		}
	}
	var apikeyToken *string
	{
		if projectsSetLogoApikeyToken != "" {
			apikeyToken = &projectsSetLogoApikeyToken
		}
	}
	var sessionToken *string
	{
		if projectsSetLogoSessionToken != "" {
			sessionToken = &projectsSetLogoSessionToken
		}
	}
	var projectSlugInput *string
	{
		if projectsSetLogoProjectSlugInput != "" {
			projectSlugInput = &projectsSetLogoProjectSlugInput
		}
	}
	v := &projects.SetLogoPayload{
		AssetID: body.AssetID,
	}
	v.ApikeyToken = apikeyToken
	v.SessionToken = sessionToken
	v.ProjectSlugInput = projectSlugInput

	return v, nil
}<|MERGE_RESOLUTION|>--- conflicted
+++ resolved
@@ -24,11 +24,7 @@
 	{
 		err = json.Unmarshal([]byte(projectsCreateProjectBody), &body)
 		if err != nil {
-<<<<<<< HEAD
-			return nil, fmt.Errorf("invalid JSON for body, \nerror: %s, \nexample of valid JSON:\n%s", err, "'{\n      \"name\": \"tl4\",\n      \"organization_id\": \"Ipsa debitis amet ut esse ea.\"\n   }'")
-=======
-			return nil, fmt.Errorf("invalid JSON for body, \nerror: %s, \nexample of valid JSON:\n%s", err, "'{\n      \"name\": \"25z\",\n      \"organization_id\": \"Sapiente quos tempore voluptatem et.\"\n   }'")
->>>>>>> 3cb955ab
+			return nil, fmt.Errorf("invalid JSON for body, \nerror: %s, \nexample of valid JSON:\n%s", err, "'{\n      \"name\": \"tl4\",\n      \"organization_id\": \"Ut esse ea.\"\n   }'")
 		}
 		if utf8.RuneCountInString(body.Name) > 40 {
 			err = goa.MergeErrors(err, goa.InvalidLengthError("body.name", body.Name, utf8.RuneCountInString(body.Name), 40, false))
