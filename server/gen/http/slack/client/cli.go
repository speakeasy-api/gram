--- conflicted
+++ resolved
@@ -89,11 +89,7 @@
 	{
 		err = json.Unmarshal([]byte(slackUpdateSlackConnectionBody), &body)
 		if err != nil {
-<<<<<<< HEAD
-			return nil, fmt.Errorf("invalid JSON for body, \nerror: %s, \nexample of valid JSON:\n%s", err, "'{\n      \"default_toolset_slug\": \"Quo ut.\"\n   }'")
-=======
 			return nil, fmt.Errorf("invalid JSON for body, \nerror: %s, \nexample of valid JSON:\n%s", err, "'{\n      \"default_toolset_slug\": \"Hic sit perferendis pariatur rerum facilis quam.\"\n   }'")
->>>>>>> e0b26eaf
 		}
 	}
 	var sessionToken *string
