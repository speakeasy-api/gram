// Code generated by goa v3.22.3, DO NOT EDIT.
//
// packages HTTP client CLI support package
//
// Command:
// $ goa gen github.com/speakeasy-api/gram/server/design

package client

import (
	"encoding/json"
	"fmt"
	"unicode/utf8"

	packages "github.com/speakeasy-api/gram/server/gen/packages"
	goa "goa.design/goa/v3/pkg"
)

// BuildCreatePackagePayload builds the payload for the packages createPackage
// endpoint from CLI flags.
func BuildCreatePackagePayload(packagesCreatePackageBody string, packagesCreatePackageApikeyToken string, packagesCreatePackageSessionToken string, packagesCreatePackageProjectSlugInput string) (*packages.CreatePackagePayload, error) {
	var err error
	var body CreatePackageRequestBody
	{
		err = json.Unmarshal([]byte(packagesCreatePackageBody), &body)
		if err != nil {
<<<<<<< HEAD
			return nil, fmt.Errorf("invalid JSON for body, \nerror: %s, \nexample of valid JSON:\n%s", err, "'{\n      \"description\": \"6tc\",\n      \"image_asset_id\": \"3cg\",\n      \"keywords\": [\n         \"Quas dicta ducimus facere asperiores.\",\n         \"Repellat iure.\",\n         \"Aliquid sint quis.\"\n      ],\n      \"name\": \"5k9\",\n      \"summary\": \"yqy\",\n      \"title\": \"eh3\",\n      \"url\": \"q3s\"\n   }'")
=======
			return nil, fmt.Errorf("invalid JSON for body, \nerror: %s, \nexample of valid JSON:\n%s", err, "'{\n      \"description\": \"tex\",\n      \"image_asset_id\": \"q07\",\n      \"keywords\": [\n         \"Saepe ex architecto id.\",\n         \"Est sit ut facere quasi magni cum.\",\n         \"Necessitatibus ea nemo.\"\n      ],\n      \"name\": \"dyd\",\n      \"summary\": \"gy1\",\n      \"title\": \"uur\",\n      \"url\": \"6t7\"\n   }'")
>>>>>>> 276d2659
		}
		err = goa.MergeErrors(err, goa.ValidatePattern("body.name", body.Name, "^[a-z0-9_-]{1,128}$"))
		if utf8.RuneCountInString(body.Name) > 100 {
			err = goa.MergeErrors(err, goa.InvalidLengthError("body.name", body.Name, utf8.RuneCountInString(body.Name), 100, false))
		}
		if utf8.RuneCountInString(body.Title) > 100 {
			err = goa.MergeErrors(err, goa.InvalidLengthError("body.title", body.Title, utf8.RuneCountInString(body.Title), 100, false))
		}
		if utf8.RuneCountInString(body.Summary) > 80 {
			err = goa.MergeErrors(err, goa.InvalidLengthError("body.summary", body.Summary, utf8.RuneCountInString(body.Summary), 80, false))
		}
		if body.Description != nil {
			if utf8.RuneCountInString(*body.Description) > 10000 {
				err = goa.MergeErrors(err, goa.InvalidLengthError("body.description", *body.Description, utf8.RuneCountInString(*body.Description), 10000, false))
			}
		}
		if body.URL != nil {
			if utf8.RuneCountInString(*body.URL) > 100 {
				err = goa.MergeErrors(err, goa.InvalidLengthError("body.url", *body.URL, utf8.RuneCountInString(*body.URL), 100, false))
			}
		}
		if len(body.Keywords) > 5 {
			err = goa.MergeErrors(err, goa.InvalidLengthError("body.keywords", body.Keywords, len(body.Keywords), 5, false))
		}
		if body.ImageAssetID != nil {
			if utf8.RuneCountInString(*body.ImageAssetID) > 50 {
				err = goa.MergeErrors(err, goa.InvalidLengthError("body.image_asset_id", *body.ImageAssetID, utf8.RuneCountInString(*body.ImageAssetID), 50, false))
			}
		}
		if err != nil {
			return nil, err
		}
	}
	var apikeyToken *string
	{
		if packagesCreatePackageApikeyToken != "" {
			apikeyToken = &packagesCreatePackageApikeyToken
		}
	}
	var sessionToken *string
	{
		if packagesCreatePackageSessionToken != "" {
			sessionToken = &packagesCreatePackageSessionToken
		}
	}
	var projectSlugInput *string
	{
		if packagesCreatePackageProjectSlugInput != "" {
			projectSlugInput = &packagesCreatePackageProjectSlugInput
		}
	}
	v := &packages.CreatePackagePayload{
		Name:         body.Name,
		Title:        body.Title,
		Summary:      body.Summary,
		Description:  body.Description,
		URL:          body.URL,
		ImageAssetID: body.ImageAssetID,
	}
	if body.Keywords != nil {
		v.Keywords = make([]string, len(body.Keywords))
		for i, val := range body.Keywords {
			v.Keywords[i] = val
		}
	}
	v.ApikeyToken = apikeyToken
	v.SessionToken = sessionToken
	v.ProjectSlugInput = projectSlugInput

	return v, nil
}

// BuildUpdatePackagePayload builds the payload for the packages updatePackage
// endpoint from CLI flags.
func BuildUpdatePackagePayload(packagesUpdatePackageBody string, packagesUpdatePackageApikeyToken string, packagesUpdatePackageSessionToken string, packagesUpdatePackageProjectSlugInput string) (*packages.UpdatePackagePayload, error) {
	var err error
	var body UpdatePackageRequestBody
	{
		err = json.Unmarshal([]byte(packagesUpdatePackageBody), &body)
		if err != nil {
<<<<<<< HEAD
			return nil, fmt.Errorf("invalid JSON for body, \nerror: %s, \nexample of valid JSON:\n%s", err, "'{\n      \"description\": \"xh6\",\n      \"id\": \"dju\",\n      \"image_asset_id\": \"8q0\",\n      \"keywords\": [\n         \"Architecto id possimus.\",\n         \"Sit ut.\",\n         \"Quasi magni cum sit necessitatibus ea.\"\n      ],\n      \"summary\": \"1it\",\n      \"title\": \"rlg\",\n      \"url\": \"77n\"\n   }'")
=======
			return nil, fmt.Errorf("invalid JSON for body, \nerror: %s, \nexample of valid JSON:\n%s", err, "'{\n      \"description\": \"3bh\",\n      \"id\": \"3i7\",\n      \"image_asset_id\": \"fpt\",\n      \"keywords\": [\n         \"Omnis quae enim et dicta voluptatem.\",\n         \"Amet dolorem vel.\",\n         \"Ipsa consequuntur eveniet et vel.\"\n      ],\n      \"summary\": \"zrs\",\n      \"title\": \"c9k\",\n      \"url\": \"rtq\"\n   }'")
>>>>>>> 276d2659
		}
		if utf8.RuneCountInString(body.ID) > 50 {
			err = goa.MergeErrors(err, goa.InvalidLengthError("body.id", body.ID, utf8.RuneCountInString(body.ID), 50, false))
		}
		if body.Title != nil {
			if utf8.RuneCountInString(*body.Title) > 100 {
				err = goa.MergeErrors(err, goa.InvalidLengthError("body.title", *body.Title, utf8.RuneCountInString(*body.Title), 100, false))
			}
		}
		if body.Summary != nil {
			if utf8.RuneCountInString(*body.Summary) > 80 {
				err = goa.MergeErrors(err, goa.InvalidLengthError("body.summary", *body.Summary, utf8.RuneCountInString(*body.Summary), 80, false))
			}
		}
		if body.Description != nil {
			if utf8.RuneCountInString(*body.Description) > 10000 {
				err = goa.MergeErrors(err, goa.InvalidLengthError("body.description", *body.Description, utf8.RuneCountInString(*body.Description), 10000, false))
			}
		}
		if body.URL != nil {
			if utf8.RuneCountInString(*body.URL) > 100 {
				err = goa.MergeErrors(err, goa.InvalidLengthError("body.url", *body.URL, utf8.RuneCountInString(*body.URL), 100, false))
			}
		}
		if len(body.Keywords) > 5 {
			err = goa.MergeErrors(err, goa.InvalidLengthError("body.keywords", body.Keywords, len(body.Keywords), 5, false))
		}
		if body.ImageAssetID != nil {
			if utf8.RuneCountInString(*body.ImageAssetID) > 50 {
				err = goa.MergeErrors(err, goa.InvalidLengthError("body.image_asset_id", *body.ImageAssetID, utf8.RuneCountInString(*body.ImageAssetID), 50, false))
			}
		}
		if err != nil {
			return nil, err
		}
	}
	var apikeyToken *string
	{
		if packagesUpdatePackageApikeyToken != "" {
			apikeyToken = &packagesUpdatePackageApikeyToken
		}
	}
	var sessionToken *string
	{
		if packagesUpdatePackageSessionToken != "" {
			sessionToken = &packagesUpdatePackageSessionToken
		}
	}
	var projectSlugInput *string
	{
		if packagesUpdatePackageProjectSlugInput != "" {
			projectSlugInput = &packagesUpdatePackageProjectSlugInput
		}
	}
	v := &packages.UpdatePackagePayload{
		ID:           body.ID,
		Title:        body.Title,
		Summary:      body.Summary,
		Description:  body.Description,
		URL:          body.URL,
		ImageAssetID: body.ImageAssetID,
	}
	if body.Keywords != nil {
		v.Keywords = make([]string, len(body.Keywords))
		for i, val := range body.Keywords {
			v.Keywords[i] = val
		}
	}
	v.ApikeyToken = apikeyToken
	v.SessionToken = sessionToken
	v.ProjectSlugInput = projectSlugInput

	return v, nil
}

// BuildListPackagesPayload builds the payload for the packages listPackages
// endpoint from CLI flags.
func BuildListPackagesPayload(packagesListPackagesApikeyToken string, packagesListPackagesSessionToken string, packagesListPackagesProjectSlugInput string) (*packages.ListPackagesPayload, error) {
	var apikeyToken *string
	{
		if packagesListPackagesApikeyToken != "" {
			apikeyToken = &packagesListPackagesApikeyToken
		}
	}
	var sessionToken *string
	{
		if packagesListPackagesSessionToken != "" {
			sessionToken = &packagesListPackagesSessionToken
		}
	}
	var projectSlugInput *string
	{
		if packagesListPackagesProjectSlugInput != "" {
			projectSlugInput = &packagesListPackagesProjectSlugInput
		}
	}
	v := &packages.ListPackagesPayload{}
	v.ApikeyToken = apikeyToken
	v.SessionToken = sessionToken
	v.ProjectSlugInput = projectSlugInput

	return v, nil
}

// BuildListVersionsPayload builds the payload for the packages listVersions
// endpoint from CLI flags.
func BuildListVersionsPayload(packagesListVersionsName string, packagesListVersionsApikeyToken string, packagesListVersionsSessionToken string, packagesListVersionsProjectSlugInput string) (*packages.ListVersionsPayload, error) {
	var name string
	{
		name = packagesListVersionsName
	}
	var apikeyToken *string
	{
		if packagesListVersionsApikeyToken != "" {
			apikeyToken = &packagesListVersionsApikeyToken
		}
	}
	var sessionToken *string
	{
		if packagesListVersionsSessionToken != "" {
			sessionToken = &packagesListVersionsSessionToken
		}
	}
	var projectSlugInput *string
	{
		if packagesListVersionsProjectSlugInput != "" {
			projectSlugInput = &packagesListVersionsProjectSlugInput
		}
	}
	v := &packages.ListVersionsPayload{}
	v.Name = name
	v.ApikeyToken = apikeyToken
	v.SessionToken = sessionToken
	v.ProjectSlugInput = projectSlugInput

	return v, nil
}

// BuildPublishPayload builds the payload for the packages publish endpoint
// from CLI flags.
func BuildPublishPayload(packagesPublishBody string, packagesPublishApikeyToken string, packagesPublishSessionToken string, packagesPublishProjectSlugInput string) (*packages.PublishPayload, error) {
	var err error
	var body PublishRequestBody
	{
		err = json.Unmarshal([]byte(packagesPublishBody), &body)
		if err != nil {
<<<<<<< HEAD
			return nil, fmt.Errorf("invalid JSON for body, \nerror: %s, \nexample of valid JSON:\n%s", err, "'{\n      \"deployment_id\": \"Unde similique sunt.\",\n      \"name\": \"Voluptates in.\",\n      \"version\": \"Et incidunt eaque deleniti aut id quidem.\",\n      \"visibility\": \"private\"\n   }'")
=======
			return nil, fmt.Errorf("invalid JSON for body, \nerror: %s, \nexample of valid JSON:\n%s", err, "'{\n      \"deployment_id\": \"Pariatur omnis.\",\n      \"name\": \"Corrupti dolores.\",\n      \"version\": \"Nesciunt quia voluptatem.\",\n      \"visibility\": \"public\"\n   }'")
>>>>>>> 276d2659
		}
		if !(body.Visibility == "public" || body.Visibility == "private") {
			err = goa.MergeErrors(err, goa.InvalidEnumValueError("body.visibility", body.Visibility, []any{"public", "private"}))
		}
		if err != nil {
			return nil, err
		}
	}
	var apikeyToken *string
	{
		if packagesPublishApikeyToken != "" {
			apikeyToken = &packagesPublishApikeyToken
		}
	}
	var sessionToken *string
	{
		if packagesPublishSessionToken != "" {
			sessionToken = &packagesPublishSessionToken
		}
	}
	var projectSlugInput *string
	{
		if packagesPublishProjectSlugInput != "" {
			projectSlugInput = &packagesPublishProjectSlugInput
		}
	}
	v := &packages.PublishPayload{
		Name:         body.Name,
		Version:      body.Version,
		DeploymentID: body.DeploymentID,
		Visibility:   body.Visibility,
	}
	v.ApikeyToken = apikeyToken
	v.SessionToken = sessionToken
	v.ProjectSlugInput = projectSlugInput

	return v, nil
}<|MERGE_RESOLUTION|>--- conflicted
+++ resolved
@@ -24,11 +24,7 @@
 	{
 		err = json.Unmarshal([]byte(packagesCreatePackageBody), &body)
 		if err != nil {
-<<<<<<< HEAD
-			return nil, fmt.Errorf("invalid JSON for body, \nerror: %s, \nexample of valid JSON:\n%s", err, "'{\n      \"description\": \"6tc\",\n      \"image_asset_id\": \"3cg\",\n      \"keywords\": [\n         \"Quas dicta ducimus facere asperiores.\",\n         \"Repellat iure.\",\n         \"Aliquid sint quis.\"\n      ],\n      \"name\": \"5k9\",\n      \"summary\": \"yqy\",\n      \"title\": \"eh3\",\n      \"url\": \"q3s\"\n   }'")
-=======
-			return nil, fmt.Errorf("invalid JSON for body, \nerror: %s, \nexample of valid JSON:\n%s", err, "'{\n      \"description\": \"tex\",\n      \"image_asset_id\": \"q07\",\n      \"keywords\": [\n         \"Saepe ex architecto id.\",\n         \"Est sit ut facere quasi magni cum.\",\n         \"Necessitatibus ea nemo.\"\n      ],\n      \"name\": \"dyd\",\n      \"summary\": \"gy1\",\n      \"title\": \"uur\",\n      \"url\": \"6t7\"\n   }'")
->>>>>>> 276d2659
+			return nil, fmt.Errorf("invalid JSON for body, \nerror: %s, \nexample of valid JSON:\n%s", err, "'{\n      \"description\": \"dna\",\n      \"image_asset_id\": \"zbw\",\n      \"keywords\": [\n         \"Minima ipsum voluptas.\",\n         \"Enim reprehenderit.\",\n         \"Amet laudantium.\"\n      ],\n      \"name\": \"2sp\",\n      \"summary\": \"ep6\",\n      \"title\": \"en7\",\n      \"url\": \"uu5\"\n   }'")
 		}
 		err = goa.MergeErrors(err, goa.ValidatePattern("body.name", body.Name, "^[a-z0-9_-]{1,128}$"))
 		if utf8.RuneCountInString(body.Name) > 100 {
@@ -109,11 +105,7 @@
 	{
 		err = json.Unmarshal([]byte(packagesUpdatePackageBody), &body)
 		if err != nil {
-<<<<<<< HEAD
-			return nil, fmt.Errorf("invalid JSON for body, \nerror: %s, \nexample of valid JSON:\n%s", err, "'{\n      \"description\": \"xh6\",\n      \"id\": \"dju\",\n      \"image_asset_id\": \"8q0\",\n      \"keywords\": [\n         \"Architecto id possimus.\",\n         \"Sit ut.\",\n         \"Quasi magni cum sit necessitatibus ea.\"\n      ],\n      \"summary\": \"1it\",\n      \"title\": \"rlg\",\n      \"url\": \"77n\"\n   }'")
-=======
-			return nil, fmt.Errorf("invalid JSON for body, \nerror: %s, \nexample of valid JSON:\n%s", err, "'{\n      \"description\": \"3bh\",\n      \"id\": \"3i7\",\n      \"image_asset_id\": \"fpt\",\n      \"keywords\": [\n         \"Omnis quae enim et dicta voluptatem.\",\n         \"Amet dolorem vel.\",\n         \"Ipsa consequuntur eveniet et vel.\"\n      ],\n      \"summary\": \"zrs\",\n      \"title\": \"c9k\",\n      \"url\": \"rtq\"\n   }'")
->>>>>>> 276d2659
+			return nil, fmt.Errorf("invalid JSON for body, \nerror: %s, \nexample of valid JSON:\n%s", err, "'{\n      \"description\": \"krm\",\n      \"id\": \"k2p\",\n      \"image_asset_id\": \"v2s\",\n      \"keywords\": [\n         \"Deserunt reiciendis vero aut.\",\n         \"Occaecati et qui non qui sunt.\",\n         \"Hic molestiae eligendi atque accusantium sed.\"\n      ],\n      \"summary\": \"ws5\",\n      \"title\": \"mcu\",\n      \"url\": \"52d\"\n   }'")
 		}
 		if utf8.RuneCountInString(body.ID) > 50 {
 			err = goa.MergeErrors(err, goa.InvalidLengthError("body.id", body.ID, utf8.RuneCountInString(body.ID), 50, false))
@@ -260,11 +252,7 @@
 	{
 		err = json.Unmarshal([]byte(packagesPublishBody), &body)
 		if err != nil {
-<<<<<<< HEAD
-			return nil, fmt.Errorf("invalid JSON for body, \nerror: %s, \nexample of valid JSON:\n%s", err, "'{\n      \"deployment_id\": \"Unde similique sunt.\",\n      \"name\": \"Voluptates in.\",\n      \"version\": \"Et incidunt eaque deleniti aut id quidem.\",\n      \"visibility\": \"private\"\n   }'")
-=======
-			return nil, fmt.Errorf("invalid JSON for body, \nerror: %s, \nexample of valid JSON:\n%s", err, "'{\n      \"deployment_id\": \"Pariatur omnis.\",\n      \"name\": \"Corrupti dolores.\",\n      \"version\": \"Nesciunt quia voluptatem.\",\n      \"visibility\": \"public\"\n   }'")
->>>>>>> 276d2659
+			return nil, fmt.Errorf("invalid JSON for body, \nerror: %s, \nexample of valid JSON:\n%s", err, "'{\n      \"deployment_id\": \"Alias nulla alias similique temporibus delectus.\",\n      \"name\": \"Quibusdam quae ex labore ut optio.\",\n      \"version\": \"Dicta velit laborum hic aut.\",\n      \"visibility\": \"public\"\n   }'")
 		}
 		if !(body.Visibility == "public" || body.Visibility == "private") {
 			err = goa.MergeErrors(err, goa.InvalidEnumValueError("body.visibility", body.Visibility, []any{"public", "private"}))
