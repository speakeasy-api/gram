// Code generated by goa v3.22.3, DO NOT EDIT.
//
// integrations HTTP client CLI support package
//
// Command:
// $ goa gen github.com/speakeasy-api/gram/server/design

package client

import (
	"encoding/json"
	"fmt"
	"unicode/utf8"

	integrations "github.com/speakeasy-api/gram/server/gen/integrations"
	goa "goa.design/goa/v3/pkg"
)

// BuildGetPayload builds the payload for the integrations get endpoint from
// CLI flags.
func BuildGetPayload(integrationsGetID string, integrationsGetName string, integrationsGetSessionToken string, integrationsGetProjectSlugInput string) (*integrations.GetPayload, error) {
	var id *string
	{
		if integrationsGetID != "" {
			id = &integrationsGetID
		}
	}
	var name *string
	{
		if integrationsGetName != "" {
			name = &integrationsGetName
		}
	}
	var sessionToken *string
	{
		if integrationsGetSessionToken != "" {
			sessionToken = &integrationsGetSessionToken
		}
	}
	var projectSlugInput *string
	{
		if integrationsGetProjectSlugInput != "" {
			projectSlugInput = &integrationsGetProjectSlugInput
		}
	}
	v := &integrations.GetPayload{}
	v.ID = id
	v.Name = name
	v.SessionToken = sessionToken
	v.ProjectSlugInput = projectSlugInput

	return v, nil
}

// BuildListPayload builds the payload for the integrations list endpoint from
// CLI flags.
func BuildListPayload(integrationsListKeywords string, integrationsListSessionToken string, integrationsListProjectSlugInput string) (*integrations.ListPayload, error) {
	var err error
	var keywords []string
	{
		if integrationsListKeywords != "" {
			err = json.Unmarshal([]byte(integrationsListKeywords), &keywords)
			if err != nil {
<<<<<<< HEAD
				return nil, fmt.Errorf("invalid JSON for keywords, \nerror: %s, \nexample of valid JSON:\n%s", err, "'[\n      \"qec\",\n      \"jr3\",\n      \"its\"\n   ]'")
=======
				return nil, fmt.Errorf("invalid JSON for keywords, \nerror: %s, \nexample of valid JSON:\n%s", err, "'[\n      \"q8o\",\n      \"aeu\",\n      \"orr\"\n   ]'")
>>>>>>> 276d2659
			}
			for _, e := range keywords {
				if utf8.RuneCountInString(e) > 20 {
					err = goa.MergeErrors(err, goa.InvalidLengthError("keywords[*]", e, utf8.RuneCountInString(e), 20, false))
				}
			}
			if err != nil {
				return nil, err
			}
		}
	}
	var sessionToken *string
	{
		if integrationsListSessionToken != "" {
			sessionToken = &integrationsListSessionToken
		}
	}
	var projectSlugInput *string
	{
		if integrationsListProjectSlugInput != "" {
			projectSlugInput = &integrationsListProjectSlugInput
		}
	}
	v := &integrations.ListPayload{}
	v.Keywords = keywords
	v.SessionToken = sessionToken
	v.ProjectSlugInput = projectSlugInput

	return v, nil
}<|MERGE_RESOLUTION|>--- conflicted
+++ resolved
@@ -61,11 +61,7 @@
 		if integrationsListKeywords != "" {
 			err = json.Unmarshal([]byte(integrationsListKeywords), &keywords)
 			if err != nil {
-<<<<<<< HEAD
-				return nil, fmt.Errorf("invalid JSON for keywords, \nerror: %s, \nexample of valid JSON:\n%s", err, "'[\n      \"qec\",\n      \"jr3\",\n      \"its\"\n   ]'")
-=======
-				return nil, fmt.Errorf("invalid JSON for keywords, \nerror: %s, \nexample of valid JSON:\n%s", err, "'[\n      \"q8o\",\n      \"aeu\",\n      \"orr\"\n   ]'")
->>>>>>> 276d2659
+				return nil, fmt.Errorf("invalid JSON for keywords, \nerror: %s, \nexample of valid JSON:\n%s", err, "'[\n      \"s4v\",\n      \"hco\",\n      \"j9p\"\n   ]'")
 			}
 			for _, e := range keywords {
 				if utf8.RuneCountInString(e) > 20 {
