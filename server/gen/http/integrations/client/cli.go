// Code generated by goa v3.23.1, DO NOT EDIT.
//
// integrations HTTP client CLI support package
//
// Command:
// $ goa gen github.com/speakeasy-api/gram/server/design

package client

import (
	"encoding/json"
	"fmt"
	"unicode/utf8"

	integrations "github.com/speakeasy-api/gram/server/gen/integrations"
	goa "goa.design/goa/v3/pkg"
)

// BuildGetPayload builds the payload for the integrations get endpoint from
// CLI flags.
func BuildGetPayload(integrationsGetID string, integrationsGetName string, integrationsGetSessionToken string, integrationsGetProjectSlugInput string) (*integrations.GetPayload, error) {
	var id *string
	{
		if integrationsGetID != "" {
			id = &integrationsGetID
		}
	}
	var name *string
	{
		if integrationsGetName != "" {
			name = &integrationsGetName
		}
	}
	var sessionToken *string
	{
		if integrationsGetSessionToken != "" {
			sessionToken = &integrationsGetSessionToken
		}
	}
	var projectSlugInput *string
	{
		if integrationsGetProjectSlugInput != "" {
			projectSlugInput = &integrationsGetProjectSlugInput
		}
	}
	v := &integrations.GetPayload{}
	v.ID = id
	v.Name = name
	v.SessionToken = sessionToken
	v.ProjectSlugInput = projectSlugInput

	return v, nil
}

// BuildListPayload builds the payload for the integrations list endpoint from
// CLI flags.
func BuildListPayload(integrationsListKeywords string, integrationsListSessionToken string, integrationsListProjectSlugInput string) (*integrations.ListPayload, error) {
	var err error
	var keywords []string
	{
		if integrationsListKeywords != "" {
			err = json.Unmarshal([]byte(integrationsListKeywords), &keywords)
			if err != nil {
<<<<<<< HEAD
				return nil, fmt.Errorf("invalid JSON for keywords, \nerror: %s, \nexample of valid JSON:\n%s", err, "'[\n      \"gun\",\n      \"4tb\",\n      \"8q1\"\n   ]'")
=======
				return nil, fmt.Errorf("invalid JSON for keywords, \nerror: %s, \nexample of valid JSON:\n%s", err, "'[\n      \"fmt\",\n      \"5dc\",\n      \"wbt\"\n   ]'")
>>>>>>> 5b58ef7b
			}
			for _, e := range keywords {
				if utf8.RuneCountInString(e) > 20 {
					err = goa.MergeErrors(err, goa.InvalidLengthError("keywords[*]", e, utf8.RuneCountInString(e), 20, false))
				}
			}
			if err != nil {
				return nil, err
			}
		}
	}
	var sessionToken *string
	{
		if integrationsListSessionToken != "" {
			sessionToken = &integrationsListSessionToken
		}
	}
	var projectSlugInput *string
	{
		if integrationsListProjectSlugInput != "" {
			projectSlugInput = &integrationsListProjectSlugInput
		}
	}
	v := &integrations.ListPayload{}
	v.Keywords = keywords
	v.SessionToken = sessionToken
	v.ProjectSlugInput = projectSlugInput

	return v, nil
}<|MERGE_RESOLUTION|>--- conflicted
+++ resolved
@@ -61,11 +61,7 @@
 		if integrationsListKeywords != "" {
 			err = json.Unmarshal([]byte(integrationsListKeywords), &keywords)
 			if err != nil {
-<<<<<<< HEAD
-				return nil, fmt.Errorf("invalid JSON for keywords, \nerror: %s, \nexample of valid JSON:\n%s", err, "'[\n      \"gun\",\n      \"4tb\",\n      \"8q1\"\n   ]'")
-=======
 				return nil, fmt.Errorf("invalid JSON for keywords, \nerror: %s, \nexample of valid JSON:\n%s", err, "'[\n      \"fmt\",\n      \"5dc\",\n      \"wbt\"\n   ]'")
->>>>>>> 5b58ef7b
 			}
 			for _, e := range keywords {
 				if utf8.RuneCountInString(e) > 20 {
