--- conflicted
+++ resolved
@@ -165,11 +165,7 @@
 	{
 		err = json.Unmarshal([]byte(assetsFetchOpenAPIv3FromURLBody), &body)
 		if err != nil {
-<<<<<<< HEAD
-			return nil, fmt.Errorf("invalid JSON for body, \nerror: %s, \nexample of valid JSON:\n%s", err, "'{\n      \"url\": \"Autem error.\"\n   }'")
-=======
 			return nil, fmt.Errorf("invalid JSON for body, \nerror: %s, \nexample of valid JSON:\n%s", err, "'{\n      \"url\": \"Quaerat et nihil perspiciatis quis.\"\n   }'")
->>>>>>> 82a619f7
 		}
 	}
 	var apikeyToken *string
