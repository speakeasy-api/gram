// Code generated by goa v3.20.0, DO NOT EDIT.
//
// deployments HTTP server encoders and decoders
//
// Command:
// $ goa gen github.com/speakeasy-api/gram/design

package server

import (
	"context"
	"errors"
	"io"
	"net/http"
	"strconv"
	"strings"

	deployments "github.com/speakeasy-api/gram/gen/deployments"
	goahttp "goa.design/goa/v3/http"
	goa "goa.design/goa/v3/pkg"
)

// EncodeGetDeploymentResponse returns an encoder for responses returned by the
// deployments getDeployment endpoint.
func EncodeGetDeploymentResponse(encoder func(context.Context, http.ResponseWriter) goahttp.Encoder) func(context.Context, http.ResponseWriter, any) error {
	return func(ctx context.Context, w http.ResponseWriter, v any) error {
		res, _ := v.(*deployments.GetDeploymentResult)
		enc := encoder(ctx, w)
		body := NewGetDeploymentResponseBody(res)
		w.WriteHeader(http.StatusOK)
		return enc.Encode(body)
	}
}

// DecodeGetDeploymentRequest returns a decoder for requests sent to the
// deployments getDeployment endpoint.
func DecodeGetDeploymentRequest(mux goahttp.Muxer, decoder func(*http.Request) goahttp.Decoder) func(*http.Request) (any, error) {
	return func(r *http.Request) (any, error) {
		var (
			id               string
			gramSessionToken *string
			err              error
		)
		id = r.URL.Query().Get("id")
		if id == "" {
			err = goa.MergeErrors(err, goa.MissingFieldError("id", "query string"))
		}
		gramSessionTokenRaw := r.Header.Get("X-Gram-Session")
		if gramSessionTokenRaw != "" {
			gramSessionToken = &gramSessionTokenRaw
		}
		if err != nil {
			return nil, err
		}
<<<<<<< HEAD
		payload := NewGetDeploymentPayload(id, gramSessionToken)
		if payload.GramSessionToken != nil {
			if strings.Contains(*payload.GramSessionToken, " ") {
				// Remove authorization scheme prefix (e.g. "Bearer")
				cred := strings.SplitN(*payload.GramSessionToken, " ", 2)[1]
				payload.GramSessionToken = &cred
			}
		}
=======
		payload := NewGetDeploymentForm(id)
>>>>>>> 3a2e2e97

		return payload, nil
	}
}

// EncodeCreateDeploymentResponse returns an encoder for responses returned by
// the deployments createDeployment endpoint.
func EncodeCreateDeploymentResponse(encoder func(context.Context, http.ResponseWriter) goahttp.Encoder) func(context.Context, http.ResponseWriter, any) error {
	return func(ctx context.Context, w http.ResponseWriter, v any) error {
		res, _ := v.(*deployments.CreateDeploymentResult)
		enc := encoder(ctx, w)
		body := NewCreateDeploymentResponseBody(res)
		w.WriteHeader(http.StatusOK)
		return enc.Encode(body)
	}
}

// DecodeCreateDeploymentRequest returns a decoder for requests sent to the
// deployments createDeployment endpoint.
func DecodeCreateDeploymentRequest(mux goahttp.Muxer, decoder func(*http.Request) goahttp.Decoder) func(*http.Request) (any, error) {
	return func(r *http.Request) (any, error) {
		var (
			body CreateDeploymentRequestBody
			err  error
		)
		err = decoder(r).Decode(&body)
		if err != nil {
			if err == io.EOF {
				return nil, goa.MissingPayloadError()
			}
			var gerr *goa.ServiceError
			if errors.As(err, &gerr) {
				return nil, gerr
			}
			return nil, goa.DecodePayloadError(err.Error())
		}
		err = ValidateCreateDeploymentRequestBody(&body)
		if err != nil {
			return nil, err
		}
<<<<<<< HEAD

		var (
			gramSessionToken *string
		)
		gramSessionTokenRaw := r.Header.Get("X-Gram-Session")
		if gramSessionTokenRaw != "" {
			gramSessionToken = &gramSessionTokenRaw
		}
		payload := NewCreateDeploymentPayload(&body, gramSessionToken)
		if payload.GramSessionToken != nil {
			if strings.Contains(*payload.GramSessionToken, " ") {
				// Remove authorization scheme prefix (e.g. "Bearer")
				cred := strings.SplitN(*payload.GramSessionToken, " ", 2)[1]
				payload.GramSessionToken = &cred
			}
		}
=======
		payload := NewCreateDeploymentForm(&body)
>>>>>>> 3a2e2e97

		return payload, nil
	}
}

// EncodeListDeploymentsResponse returns an encoder for responses returned by
// the deployments listDeployments endpoint.
func EncodeListDeploymentsResponse(encoder func(context.Context, http.ResponseWriter) goahttp.Encoder) func(context.Context, http.ResponseWriter, any) error {
	return func(ctx context.Context, w http.ResponseWriter, v any) error {
		res, _ := v.(*deployments.ListDeploymentResult)
		enc := encoder(ctx, w)
		body := NewListDeploymentsResponseBody(res)
		w.WriteHeader(http.StatusOK)
		return enc.Encode(body)
	}
}

// DecodeListDeploymentsRequest returns a decoder for requests sent to the
// deployments listDeployments endpoint.
func DecodeListDeploymentsRequest(mux goahttp.Muxer, decoder func(*http.Request) goahttp.Decoder) func(*http.Request) (any, error) {
	return func(r *http.Request) (any, error) {
		var (
			cursor           *string
			limit            int
			gramSessionToken *string
			err              error
		)
		qp := r.URL.Query()
		cursorRaw := qp.Get("cursor")
		if cursorRaw != "" {
			cursor = &cursorRaw
		}
		{
			limitRaw := qp.Get("limit")
			if limitRaw == "" {
				limit = 10
			} else {
				v, err2 := strconv.ParseInt(limitRaw, 10, strconv.IntSize)
				if err2 != nil {
					err = goa.MergeErrors(err, goa.InvalidFieldTypeError("limit", limitRaw, "integer"))
				}
				limit = int(v)
			}
		}
		if limit < 1 {
			err = goa.MergeErrors(err, goa.InvalidRangeError("limit", limit, 1, true))
		}
		if limit > 100 {
			err = goa.MergeErrors(err, goa.InvalidRangeError("limit", limit, 100, false))
		}
		gramSessionTokenRaw := r.Header.Get("X-Gram-Session")
		if gramSessionTokenRaw != "" {
			gramSessionToken = &gramSessionTokenRaw
		}
		if err != nil {
			return nil, err
		}
<<<<<<< HEAD
		payload := NewListDeploymentsPayload(cursor, limit, gramSessionToken)
		if payload.GramSessionToken != nil {
			if strings.Contains(*payload.GramSessionToken, " ") {
				// Remove authorization scheme prefix (e.g. "Bearer")
				cred := strings.SplitN(*payload.GramSessionToken, " ", 2)[1]
				payload.GramSessionToken = &cred
			}
		}
=======
		payload := NewListDeploymentsListDeploymentForm(cursor, limit)
>>>>>>> 3a2e2e97

		return payload, nil
	}
}

// marshalDeploymentsOpenAPI3P1ToolFormToOpenAPI3P1ToolFormResponseBody builds
// a value of type *OpenAPI3P1ToolFormResponseBody from a value of type
// *deployments.OpenAPI3P1ToolForm.
func marshalDeploymentsOpenAPI3P1ToolFormToOpenAPI3P1ToolFormResponseBody(v *deployments.OpenAPI3P1ToolForm) *OpenAPI3P1ToolFormResponseBody {
	if v == nil {
		return nil
	}
	res := &OpenAPI3P1ToolFormResponseBody{
		Kind:        v.Kind,
		Name:        v.Name,
		Description: v.Description,
		Path:        v.Path,
		Method:      v.Method,
		Body:        string(v.Body),
	}
	if v.Tags != nil {
		res.Tags = make([]string, len(v.Tags))
		for i, val := range v.Tags {
			res.Tags[i] = val
		}
	}
	if v.Tags == nil {
		res.Tags = []string{}
	}
	if v.PathParameters != nil {
		res.PathParameters = make(map[string]*OpenAPI3P1ParameterSchemaResponseBody, len(v.PathParameters))
		for key, val := range v.PathParameters {
			tk := key
			if val == nil {
				res.PathParameters[tk] = nil
				continue
			}
			res.PathParameters[tk] = marshalDeploymentsOpenAPI3P1ParameterSchemaToOpenAPI3P1ParameterSchemaResponseBody(val)
		}
	}
	if v.HeaderParameters != nil {
		res.HeaderParameters = make(map[string]*OpenAPI3P1ParameterSchemaResponseBody, len(v.HeaderParameters))
		for key, val := range v.HeaderParameters {
			tk := key
			if val == nil {
				res.HeaderParameters[tk] = nil
				continue
			}
			res.HeaderParameters[tk] = marshalDeploymentsOpenAPI3P1ParameterSchemaToOpenAPI3P1ParameterSchemaResponseBody(val)
		}
	}
	if v.QueryParameters != nil {
		res.QueryParameters = make(map[string]*OpenAPI3P1ParameterSchemaResponseBody, len(v.QueryParameters))
		for key, val := range v.QueryParameters {
			tk := key
			if val == nil {
				res.QueryParameters[tk] = nil
				continue
			}
			res.QueryParameters[tk] = marshalDeploymentsOpenAPI3P1ParameterSchemaToOpenAPI3P1ParameterSchemaResponseBody(val)
		}
	}

	return res
}

// marshalDeploymentsOpenAPI3P1ParameterSchemaToOpenAPI3P1ParameterSchemaResponseBody
// builds a value of type *OpenAPI3P1ParameterSchemaResponseBody from a value
// of type *deployments.OpenAPI3P1ParameterSchema.
func marshalDeploymentsOpenAPI3P1ParameterSchemaToOpenAPI3P1ParameterSchemaResponseBody(v *deployments.OpenAPI3P1ParameterSchema) *OpenAPI3P1ParameterSchemaResponseBody {
	res := &OpenAPI3P1ParameterSchemaResponseBody{
		Name:          v.Name,
		Description:   v.Description,
		In:            v.In,
		Required:      v.Required,
		Style:         v.Style,
		Explode:       v.Explode,
		AllowReserved: v.AllowReserved,
		Deprecated:    v.Deprecated,
		Example:       v.Example,
	}
	if v.Schema != nil {
		schema := string(*v.Schema)
		res.Schema = &schema
	}
	{
		var zero bool
		if res.Deprecated == zero {
			res.Deprecated = false
		}
	}
	if v.Examples != nil {
		res.Examples = make(map[string]any, len(v.Examples))
		for key, val := range v.Examples {
			tk := key
			tv := val
			res.Examples[tk] = tv
		}
	}

	return res
}

// unmarshalOpenAPI3P1ToolFormRequestBodyToDeploymentsOpenAPI3P1ToolForm builds
// a value of type *deployments.OpenAPI3P1ToolForm from a value of type
// *OpenAPI3P1ToolFormRequestBody.
func unmarshalOpenAPI3P1ToolFormRequestBodyToDeploymentsOpenAPI3P1ToolForm(v *OpenAPI3P1ToolFormRequestBody) *deployments.OpenAPI3P1ToolForm {
	if v == nil {
		return nil
	}
	res := &deployments.OpenAPI3P1ToolForm{
		Kind:        *v.Kind,
		Name:        *v.Name,
		Description: *v.Description,
		Path:        *v.Path,
		Method:      *v.Method,
		Body:        deployments.JSONSchema(*v.Body),
	}
	if v.Tags != nil {
		res.Tags = make([]string, len(v.Tags))
		for i, val := range v.Tags {
			res.Tags[i] = val
		}
	}
	if v.Tags == nil {
		res.Tags = []string{}
	}
	res.PathParameters = make(map[string]*deployments.OpenAPI3P1ParameterSchema, len(v.PathParameters))
	for key, val := range v.PathParameters {
		tk := key
		if val == nil {
			res.PathParameters[tk] = nil
			continue
		}
		res.PathParameters[tk] = unmarshalOpenAPI3P1ParameterSchemaRequestBodyToDeploymentsOpenAPI3P1ParameterSchema(val)
	}
	res.HeaderParameters = make(map[string]*deployments.OpenAPI3P1ParameterSchema, len(v.HeaderParameters))
	for key, val := range v.HeaderParameters {
		tk := key
		if val == nil {
			res.HeaderParameters[tk] = nil
			continue
		}
		res.HeaderParameters[tk] = unmarshalOpenAPI3P1ParameterSchemaRequestBodyToDeploymentsOpenAPI3P1ParameterSchema(val)
	}
	res.QueryParameters = make(map[string]*deployments.OpenAPI3P1ParameterSchema, len(v.QueryParameters))
	for key, val := range v.QueryParameters {
		tk := key
		if val == nil {
			res.QueryParameters[tk] = nil
			continue
		}
		res.QueryParameters[tk] = unmarshalOpenAPI3P1ParameterSchemaRequestBodyToDeploymentsOpenAPI3P1ParameterSchema(val)
	}

	return res
}

// unmarshalOpenAPI3P1ParameterSchemaRequestBodyToDeploymentsOpenAPI3P1ParameterSchema
// builds a value of type *deployments.OpenAPI3P1ParameterSchema from a value
// of type *OpenAPI3P1ParameterSchemaRequestBody.
func unmarshalOpenAPI3P1ParameterSchemaRequestBodyToDeploymentsOpenAPI3P1ParameterSchema(v *OpenAPI3P1ParameterSchemaRequestBody) *deployments.OpenAPI3P1ParameterSchema {
	res := &deployments.OpenAPI3P1ParameterSchema{
		Name:          *v.Name,
		Description:   v.Description,
		In:            *v.In,
		Required:      *v.Required,
		Style:         v.Style,
		Explode:       v.Explode,
		AllowReserved: v.AllowReserved,
		Example:       v.Example,
	}
	if v.Schema != nil {
		schema := deployments.JSONSchema(*v.Schema)
		res.Schema = &schema
	}
	if v.Deprecated != nil {
		res.Deprecated = *v.Deprecated
	}
	if v.Deprecated == nil {
		res.Deprecated = false
	}
	if v.Examples != nil {
		res.Examples = make(map[string]any, len(v.Examples))
		for key, val := range v.Examples {
			tk := key
			tv := val
			res.Examples[tk] = tv
		}
	}

	return res
}

// marshalDeploymentsDeploymentToDeploymentResponseBody builds a value of type
// *DeploymentResponseBody from a value of type *deployments.Deployment.
func marshalDeploymentsDeploymentToDeploymentResponseBody(v *deployments.Deployment) *DeploymentResponseBody {
	res := &DeploymentResponseBody{
		ID:             v.ID,
		OrganizationID: v.OrganizationID,
		ProjectID:      v.ProjectID,
		UserID:         v.UserID,
		CreatedAt:      v.CreatedAt,
		ExternalID:     v.ExternalID,
		ExternalURL:    v.ExternalURL,
	}
	if v.Openapi3p1Tools != nil {
		res.Openapi3p1Tools = make([]*OpenAPI3P1ToolFormResponseBody, len(v.Openapi3p1Tools))
		for i, val := range v.Openapi3p1Tools {
			res.Openapi3p1Tools[i] = marshalDeploymentsOpenAPI3P1ToolFormToOpenAPI3P1ToolFormResponseBody(val)
		}
	}

	return res
}<|MERGE_RESOLUTION|>--- conflicted
+++ resolved
@@ -52,7 +52,6 @@
 		if err != nil {
 			return nil, err
 		}
-<<<<<<< HEAD
 		payload := NewGetDeploymentPayload(id, gramSessionToken)
 		if payload.GramSessionToken != nil {
 			if strings.Contains(*payload.GramSessionToken, " ") {
@@ -61,9 +60,6 @@
 				payload.GramSessionToken = &cred
 			}
 		}
-=======
-		payload := NewGetDeploymentForm(id)
->>>>>>> 3a2e2e97
 
 		return payload, nil
 	}
@@ -104,7 +100,6 @@
 		if err != nil {
 			return nil, err
 		}
-<<<<<<< HEAD
 
 		var (
 			gramSessionToken *string
@@ -121,9 +116,6 @@
 				payload.GramSessionToken = &cred
 			}
 		}
-=======
-		payload := NewCreateDeploymentForm(&body)
->>>>>>> 3a2e2e97
 
 		return payload, nil
 	}
@@ -181,7 +173,6 @@
 		if err != nil {
 			return nil, err
 		}
-<<<<<<< HEAD
 		payload := NewListDeploymentsPayload(cursor, limit, gramSessionToken)
 		if payload.GramSessionToken != nil {
 			if strings.Contains(*payload.GramSessionToken, " ") {
@@ -190,9 +181,6 @@
 				payload.GramSessionToken = &cred
 			}
 		}
-=======
-		payload := NewListDeploymentsListDeploymentForm(cursor, limit)
->>>>>>> 3a2e2e97
 
 		return payload, nil
 	}
