package polar

import (
	"context"
	"errors"
	"fmt"
	"log/slog"
	"strconv"
	"strings"
	"time"

	polargo "github.com/polarsource/polar-go"
	polarComponents "github.com/polarsource/polar-go/models/components"
	polarOperations "github.com/polarsource/polar-go/models/operations"
	"github.com/redis/go-redis/v9"
	"go.opentelemetry.io/otel/codes"
	"go.opentelemetry.io/otel/trace"

	gen "github.com/speakeasy-api/gram/server/gen/usage"
	"github.com/speakeasy-api/gram/server/internal/attr"
	"github.com/speakeasy-api/gram/server/internal/billing"
	"github.com/speakeasy-api/gram/server/internal/cache"
	"github.com/speakeasy-api/gram/server/internal/conv"
)

type Catalog struct {
	ProductIDFree string
	ProductIDPro  string

	MeterIDToolCalls string
	MeterIDServers   string
}

func (c *Catalog) Validate() error {
	if c.ProductIDFree == "" {
		return errors.New("missing free tier product id in catalog")
	}
	if c.ProductIDPro == "" {
		return errors.New("missing pro tier product id in catalog")
	}
	if c.MeterIDToolCalls == "" {
		return errors.New("missing tool calls meter id in catalog")
	}
	if c.MeterIDServers == "" {
		return errors.New("missing servers meter id in catalog")
	}
	return nil
}

type Client struct {
	logger             *slog.Logger
	tracer             trace.Tracer
	polar              *polargo.Polar
	catalog            *Catalog
	customerStateCache cache.TypedCacheObject[PolarCustomerState]
	productCache       cache.TypedCacheObject[Product]
}

var _ billing.Tracker = (*Client)(nil)
var _ billing.Repository = (*Client)(nil)

func NewClient(polarClient *polargo.Polar, logger *slog.Logger, tracerProvider trace.TracerProvider, redisClient *redis.Client, catalog *Catalog) *Client {
	return &Client{
		logger:             logger.With(attr.SlogComponent("polar-usage")),
		tracer:             tracerProvider.Tracer("github.com/speakeasy-api/gram/server/internal/thirdparty/polar"),
		polar:              polarClient,
		catalog:            catalog,
		customerStateCache: cache.NewTypedObjectCache[PolarCustomerState](logger.With(attr.SlogCacheNamespace("polar-customer-state")), cache.NewRedisCacheAdapter(redisClient), cache.SuffixNone),
		productCache:       cache.NewTypedObjectCache[Product](logger.With(attr.SlogCacheNamespace("polar-product")), cache.NewRedisCacheAdapter(redisClient), cache.SuffixNone),
	}
}

func (p *Client) TrackToolCallUsage(ctx context.Context, event billing.ToolCallUsageEvent) {
	ctx, span := p.tracer.Start(ctx, "polar_client.track_tool_call_usage")
	defer span.End()

	totalBytes := event.RequestBytes + event.OutputBytes
	typeStr := string(event.Type)

	metadata := map[string]polarComponents.EventCreateExternalCustomerMetadata{
		"request_bytes": {
			Integer: &event.RequestBytes,
		},
		"output_bytes": {
			Integer: &event.OutputBytes,
		},
		"total_bytes": {
			Integer: &totalBytes,
		},
		"tool_id": {
			Str: &event.ToolID,
		},
		"tool_name": {
			Str: &event.ToolName,
		},
		"project_id": {
			Str: &event.ProjectID,
		},
		"type": {
			Str: &typeStr,
		},
	}

	if event.ProjectSlug != nil {
		metadata["project_slug"] = polarComponents.EventCreateExternalCustomerMetadata{
			Str: event.ProjectSlug,
		}
	}

	if event.OrganizationSlug != nil {
		metadata["organization_slug"] = polarComponents.EventCreateExternalCustomerMetadata{
			Str: event.OrganizationSlug,
		}
	}

	if event.ToolsetSlug != nil {
		metadata["toolset_slug"] = polarComponents.EventCreateExternalCustomerMetadata{
			Str: event.ToolsetSlug,
		}
	}

	if event.ChatID != nil {
		metadata["chat_id"] = polarComponents.EventCreateExternalCustomerMetadata{
			Str: event.ChatID,
		}
	}

	if event.MCPURL != nil {
		metadata["mcp_url"] = polarComponents.EventCreateExternalCustomerMetadata{
			Str: event.MCPURL,
		}
	}

	_, err := p.polar.Events.Ingest(ctx, polarComponents.EventsIngest{
		Events: []polarComponents.Events{
			{
				Type: polarComponents.EventsTypeEventCreateExternalCustomer,
				EventCreateExternalCustomer: &polarComponents.EventCreateExternalCustomer{
					ExternalCustomerID: event.OrganizationID,
					Name:               "tool-call",
					Metadata:           metadata,
				},
			},
		},
	})

	if err != nil {
		span.SetStatus(codes.Error, err.Error())
		p.logger.ErrorContext(ctx, "failed to ingest usage event to Polar", attr.SlogError(err))
	}
}

func (p *Client) TrackPromptCallUsage(ctx context.Context, event billing.PromptCallUsageEvent) {
	ctx, span := p.tracer.Start(ctx, "polar_client.track_prompt_call_usage")
	defer span.End()

	totalBytes := event.RequestBytes + event.OutputBytes

	metadata := map[string]polarComponents.EventCreateExternalCustomerMetadata{
		"request_bytes": {
			Integer: &event.RequestBytes,
		},
		"output_bytes": {
			Integer: &event.OutputBytes,
		},
		"total_bytes": {
			Integer: &totalBytes,
		},
		"prompt_name": {
			Str: &event.PromptName,
		},
		"project_id": {
			Str: &event.ProjectID,
		},
	}

	if event.PromptID != nil {
		metadata["prompt_id"] = polarComponents.EventCreateExternalCustomerMetadata{
			Str: event.PromptID,
		}
	}

	if event.ProjectSlug != nil {
		metadata["project_slug"] = polarComponents.EventCreateExternalCustomerMetadata{
			Str: event.ProjectSlug,
		}
	}

	if event.OrganizationSlug != nil {
		metadata["organization_slug"] = polarComponents.EventCreateExternalCustomerMetadata{
			Str: event.OrganizationSlug,
		}
	}

	if event.ToolsetSlug != nil {
		metadata["toolset_slug"] = polarComponents.EventCreateExternalCustomerMetadata{
			Str: event.ToolsetSlug,
		}
	}

	if event.ChatID != nil {
		metadata["chat_id"] = polarComponents.EventCreateExternalCustomerMetadata{
			Str: event.ChatID,
		}
	}

	if event.MCPURL != nil {
		metadata["mcp_url"] = polarComponents.EventCreateExternalCustomerMetadata{
			Str: event.MCPURL,
		}
	}

	_, err := p.polar.Events.Ingest(ctx, polarComponents.EventsIngest{
		Events: []polarComponents.Events{
			{
				Type: polarComponents.EventsTypeEventCreateExternalCustomer,
				EventCreateExternalCustomer: &polarComponents.EventCreateExternalCustomer{
					ExternalCustomerID: event.OrganizationID,
					Name:               "prompt-call",
					Metadata:           metadata,
				},
			},
		},
	})

	if err != nil {
		span.SetStatus(codes.Error, err.Error())
		p.logger.ErrorContext(ctx, "failed to ingest usage event to Polar", attr.SlogError(err))
	}
}

func (p *Client) TrackPlatformUsage(ctx context.Context, event billing.PlatformUsageEvent) {
	ctx, span := p.tracer.Start(ctx, "polar_client.track_platform_usage")
	defer span.End()

	metadata := map[string]polarComponents.EventCreateExternalCustomerMetadata{
		"public_mcp_servers": {
			Integer: &event.PublicMCPServers,
		},
		"private_mcp_servers": {
			Integer: &event.PrivateMCPServers,
		},
		"total_toolsets": {
			Integer: &event.TotalToolsets,
		},
		"total_tools": {
			Integer: &event.TotalTools,
		},
	}

	_, err := p.polar.Events.Ingest(ctx, polarComponents.EventsIngest{
		Events: []polarComponents.Events{
			{
				Type: polarComponents.EventsTypeEventCreateExternalCustomer,
				EventCreateExternalCustomer: &polarComponents.EventCreateExternalCustomer{
					ExternalCustomerID: event.OrganizationID,
					Name:               "platform-usage",
					Metadata:           metadata,
				},
			},
		},
	})

	if err != nil {
		span.SetStatus(codes.Error, err.Error())
		p.logger.ErrorContext(ctx, "failed to ingest platform usage event to Polar", attr.SlogError(err))
	}
}

// getCustomerState gets the customer state from the cache or Polar, and stores the result in the cache.
func (p *Client) getCustomerState(ctx context.Context, orgID string) (*polarComponents.CustomerState, error) {
	var polarCustomerState *polarComponents.CustomerState

	if customerState, err := p.customerStateCache.Get(ctx, OrgCacheKey(orgID)); err == nil {
		polarCustomerState = customerState.CustomerState
	} else {
		polarCustomerState, err := p.polar.Customers.GetStateExternal(ctx, orgID)
		if err != nil && !strings.Contains(err.Error(), "ResourceNotFound") {
			return nil, fmt.Errorf("query polar customer state: %w", err)
		}

		var state *polarComponents.CustomerState
		if polarCustomerState != nil {
			state = polarCustomerState.CustomerState
		}

		if err = p.customerStateCache.Store(ctx, PolarCustomerState{OrganizationID: orgID, CustomerState: state}); err != nil {
			p.logger.ErrorContext(ctx, "failed to cache customer state", attr.SlogError(err))
		}
	}

	if polarCustomerState == nil {
		return nil, nil
	}

	return polarCustomerState, nil
}

// This is used during auth, so keep it as lightweight as possible.
func (p *Client) GetCustomerTier(ctx context.Context, orgID string) (t *billing.Tier, err error) {
	ctx, span := p.tracer.Start(ctx, "polar_client.get_customer_tier")
	defer func() {
		if err != nil {
			span.SetStatus(codes.Error, err.Error())
		}
		span.End()
	}()

	customerState, err := p.getCustomerState(ctx, orgID)
	if err != nil {
		return nil, err
	}

	return p.extractCustomerTier(customerState)
}

func (p *Client) extractCustomerTier(customerState *polarComponents.CustomerState) (*billing.Tier, error) {
	return pointer.From(billing.TierFree), nil // TODO
	if customerState != nil {
		for _, sub := range customerState.ActiveSubscriptions {
			if sub.ProductID == p.catalog.ProductIDPro {
				return conv.Ptr(billing.TierPro), nil
			}
		}
	}

	return nil, nil
}

<<<<<<< HEAD
func (p *Client) GetCustomer(ctx context.Context, orgID string) (*billing.Customer, error) {
	customerState, err := p.getCustomerState(ctx, "123")//TODO orgID)
=======
func (p *Client) getCustomer(ctx context.Context, orgID string) (*billing.Customer, error) {
	customerState, err := p.getCustomerState(ctx, orgID)
>>>>>>> 6bcf207c
	if err != nil {
		return nil, fmt.Errorf("get customer state: %w", err)
	}

	periodUsage, err := p.readPeriodUsage(ctx, orgID, customerState)
	if err != nil {
		return nil, fmt.Errorf("extract period usage: %w", err)
	}

	customer := &billing.Customer{
		OrganizationID: orgID,
		PeriodUsage:    periodUsage,
	}

	return customer, nil
}

func (p *Client) GetCustomer(ctx context.Context, orgID string) (c *billing.Customer, err error) {
	ctx, span := p.tracer.Start(ctx, "polar_client.get_customer")
	defer func() {
		if err != nil {
			span.SetStatus(codes.Error, err.Error())
		}
		span.End()
	}()

	return p.getCustomer(ctx, orgID)
}

// readPeriodUsage reads the period usage from the customer state if available, otherwise reads the usage from the meters directly.
func (p *Client) readPeriodUsage(ctx context.Context, orgID string, customer *polarComponents.CustomerState) (*gen.PeriodUsage, error) {
	usage := gen.PeriodUsage{
		// Set to -1 so we can tell if we've failed to get the usage
		ToolCalls:               -1,
		MaxToolCalls:            -1,
		Servers:                 -1,
		MaxServers:              -1,
		ActualPublicServerCount: 0, // Not related to polar, popualted elsewhere
	}
	
	if customer != nil {
		var toolCallMeter *polarComponents.CustomerStateMeter
		var serverMeter *polarComponents.CustomerStateMeter

		for _, meter := range customer.ActiveMeters {
			if meter.MeterID == p.catalog.MeterIDToolCalls {
				toolCallMeter = &meter
			}
			if meter.MeterID == p.catalog.MeterIDServers {
				serverMeter = &meter
			}
		}

		if toolCallMeter == nil || serverMeter == nil {
			return nil, fmt.Errorf(
				"missing meters (tool calls = %s, servers = %s)",
				conv.Ternary(toolCallMeter == nil, "missing", "set"),
				conv.Ternary(serverMeter == nil, "missing", "set"),
			)
		}

		usage.ToolCalls = int(toolCallMeter.ConsumedUnits)
		usage.MaxToolCalls = int(toolCallMeter.CreditedUnits)
		usage.Servers = int(serverMeter.ConsumedUnits)
		usage.MaxServers = int(serverMeter.CreditedUnits)
	}

	/**
	 * If we failed to get the usage from the customer state for any reason, read the usage from the meters directly.
	 * This happens always for free tier, but also in other cases where the customer state is confused
	 */

	customerFilter := polarOperations.CreateMetersQuantitiesQueryParamExternalCustomerIDFilterStr(orgID)

	if usage.ToolCalls == -1 {
		// For free tier, we need to read the meter directly because the user won't have a subscription
		toolCallsRes, err := p.polar.Meters.Quantities(ctx, polarOperations.MetersQuantitiesRequest{
			ID:                 p.catalog.MeterIDToolCalls,
			ExternalCustomerID: &customerFilter,
			StartTimestamp:     time.Now().Add(-1 * time.Hour * 24 * 30),
			EndTimestamp:       time.Now(),
			Interval:           polarComponents.TimeIntervalDay,
		})
		if err != nil {
			return nil, fmt.Errorf("get tool call usage: %w", err)
		}

		usage.ToolCalls = int(toolCallsRes.MeterQuantities.Total)
	}

	if usage.Servers == -1 {
		serversRes, err := p.polar.Meters.Quantities(ctx, polarOperations.MetersQuantitiesRequest{
			ID:                 p.catalog.MeterIDServers,
			ExternalCustomerID: &customerFilter,
			StartTimestamp:     time.Now().Add(-1 * time.Hour * 24 * 30),
			EndTimestamp:       time.Now(),
			Interval:           polarComponents.TimeIntervalDay,
		})
		if err != nil {
			return nil, fmt.Errorf("get server usage: %w", err)
		}

		usage.Servers = int(serversRes.MeterQuantities.Total)
	}

	if usage.MaxToolCalls == -1 || usage.MaxServers == -1 {
		freeTierProduct, err := p.getProductByID(ctx, p.catalog.ProductIDFree)
		if err != nil {
			return nil, fmt.Errorf("get free tier product: %w", err)
		}

		freeTierLimits := extractTierLimits(p.catalog, freeTierProduct)
		if freeTierLimits.ToolCalls == 0 || freeTierLimits.Servers == 0 {
			return nil, fmt.Errorf(
				"get free tier limits: missing limits (tool calls = %s, servers = %s)",
				conv.Ternary(freeTierLimits.ToolCalls == 0, "missing", "set"),
				conv.Ternary(freeTierLimits.Servers == 0, "missing", "set"),
			)
		}
	}

	return &usage, nil
}

// GetPeriodUsage returns the period usage for the given organization ID as well as their tier limits.
func (p *Client) GetPeriodUsage(ctx context.Context, orgID string) (pu *gen.PeriodUsage, err error) {
	ctx, span := p.tracer.Start(ctx, "polar_client.get_period_usage")
	defer func() {
		if err != nil {
			span.SetStatus(codes.Error, err.Error())
		}
		span.End()
	}()

	customer, err := p.getCustomer(ctx, orgID)
	if err != nil {
		return nil, fmt.Errorf("get customer state: %w", err)
	}

	return customer.PeriodUsage, nil
}

func (p *Client) CreateCheckout(ctx context.Context, orgID string, serverURL string) (u string, err error) {
	ctx, span := p.tracer.Start(ctx, "polar_client.create_checkout")
	defer func() {
		if err != nil {
			span.SetStatus(codes.Error, err.Error())
		}
		span.End()
	}()

	res, err := p.polar.Checkouts.Create(ctx, polarComponents.CheckoutCreate{
		ExternalCustomerID: &orgID,
		EmbedOrigin:        &serverURL,
		Products: []string{
			p.catalog.ProductIDPro,
		},
	})

	if err != nil {
		return "", fmt.Errorf("create link: %w", err)
	}

	return res.Checkout.URL, nil
}

func (p *Client) CreateCustomerSession(ctx context.Context, orgID string) (cpu string, err error) {
	ctx, span := p.tracer.Start(ctx, "polar_client.create_customer_session")
	defer func() {
		if err != nil {
			span.SetStatus(codes.Error, err.Error())
		}
		span.End()
	}()

	res, err := p.polar.CustomerSessions.Create(ctx, polarOperations.CustomerSessionsCreateCustomerSessionCreate{
		CustomerSessionCustomerExternalIDCreate: &polarComponents.CustomerSessionCustomerExternalIDCreate{
			ExternalCustomerID: orgID,
		},
	})

	if err != nil {
		return "", fmt.Errorf("create polar customer session: %w", err)
	}

	return res.CustomerSession.CustomerPortalURL, nil
}

func (p *Client) GetUsageTiers(ctx context.Context) (ut *gen.UsageTiers, err error) {
	ctx, span := p.tracer.Start(ctx, "polar_client.get_usage_tiers")
	defer func() {
		if err != nil {
			span.SetStatus(codes.Error, err.Error())
		}
		span.End()
	}()

	freeTierProduct, err := p.getProductByID(ctx, p.catalog.ProductIDFree)
	if err != nil {
		return nil, fmt.Errorf("failed to load Free tier product: %w", err)
	}

	proTierProduct, err := p.getProductByID(ctx, p.catalog.ProductIDPro)
	if err != nil {
		return nil, fmt.Errorf("failed to load Pro tier product: %w", err)
	}

	freeTierLimits := extractTierLimits(p.catalog, freeTierProduct)
	proTierLimits := extractTierLimits(p.catalog, proTierProduct)

	var toolCallPrice, mcpServerPrice float64

	for _, price := range proTierProduct.Prices {
		if price.Type != polarComponents.PricesTypeProductPrice {
			continue
		}
		if price.ProductPrice == nil || price.ProductPrice.ProductPriceMeteredUnit == nil {
			continue
		}

		if price.ProductPrice.ProductPriceMeteredUnit.MeterID == p.catalog.MeterIDToolCalls {
			meterPrice := *price.ProductPrice.ProductPriceMeteredUnit
			toolCallPrice, err = strconv.ParseFloat(meterPrice.UnitAmount, 64)
			if err != nil {
				return nil, fmt.Errorf("failed to parse tool call price: %w", err)
			}
			toolCallPrice /= 100 // Result from Polar is in cents
		}

		if price.ProductPrice.ProductPriceMeteredUnit.MeterID == p.catalog.MeterIDServers {
			meterPrice := *price.ProductPrice.ProductPriceMeteredUnit
			mcpServerPrice, err = strconv.ParseFloat(meterPrice.UnitAmount, 64)
			if err != nil {
				return nil, fmt.Errorf("failed to parse mcp server price: %w", err)
			}
			mcpServerPrice /= 100 // Result from Polar is in cents
		}
	}

	return &gen.UsageTiers{
		Free: &gen.TierLimits{
			BasePrice:                  0,
			IncludedToolCalls:          freeTierLimits.ToolCalls,
			IncludedServers:            freeTierLimits.Servers,
			PricePerAdditionalToolCall: 0,
			PricePerAdditionalServer:   0,
		},
		Business: &gen.TierLimits{
			BasePrice:                  0,
			IncludedToolCalls:          proTierLimits.ToolCalls,
			IncludedServers:            proTierLimits.Servers,
			PricePerAdditionalToolCall: toolCallPrice,
			PricePerAdditionalServer:   mcpServerPrice,
		},
	}, nil
}

func (p *Client) getProductByID(ctx context.Context, id string) (*polarComponents.Product, error) {
	if product, err := p.productCache.Get(ctx, ProductCacheKey(id)); err == nil {
		return &product.Product, nil
	}

	res, err := p.polar.Products.Get(ctx, id)
	if err != nil {
		return nil, fmt.Errorf("get polar product: %w", err)
	}

	if err = p.productCache.Store(ctx, Product{Product: *res.Product}); err != nil {
		p.logger.ErrorContext(ctx, "failed to cache product", attr.SlogError(err))
	}

	return res.Product, nil
}<|MERGE_RESOLUTION|>--- conflicted
+++ resolved
@@ -21,6 +21,7 @@
 	"github.com/speakeasy-api/gram/server/internal/billing"
 	"github.com/speakeasy-api/gram/server/internal/cache"
 	"github.com/speakeasy-api/gram/server/internal/conv"
+	"github.com/speakeasy-api/openapi/pointer"
 )
 
 type Catalog struct {
@@ -327,13 +328,20 @@
 	return nil, nil
 }
 
-<<<<<<< HEAD
-func (p *Client) GetCustomer(ctx context.Context, orgID string) (*billing.Customer, error) {
+func (p *Client) GetCustomer(ctx context.Context, orgID string) (c *billing.Customer, err error) {
+	ctx, span := p.tracer.Start(ctx, "polar_client.get_customer")
+	defer func() {
+		if err != nil {
+			span.SetStatus(codes.Error, err.Error())
+		}
+		span.End()
+	}()
+
+	return p.getCustomer(ctx, orgID)
+}
+
+func (p *Client) getCustomer(ctx context.Context, orgID string) (*billing.Customer, error) {
 	customerState, err := p.getCustomerState(ctx, "123")//TODO orgID)
-=======
-func (p *Client) getCustomer(ctx context.Context, orgID string) (*billing.Customer, error) {
-	customerState, err := p.getCustomerState(ctx, orgID)
->>>>>>> 6bcf207c
 	if err != nil {
 		return nil, fmt.Errorf("get customer state: %w", err)
 	}
@@ -349,18 +357,6 @@
 	}
 
 	return customer, nil
-}
-
-func (p *Client) GetCustomer(ctx context.Context, orgID string) (c *billing.Customer, err error) {
-	ctx, span := p.tracer.Start(ctx, "polar_client.get_customer")
-	defer func() {
-		if err != nil {
-			span.SetStatus(codes.Error, err.Error())
-		}
-		span.End()
-	}()
-
-	return p.getCustomer(ctx, orgID)
 }
 
 // readPeriodUsage reads the period usage from the customer state if available, otherwise reads the usage from the meters directly.
