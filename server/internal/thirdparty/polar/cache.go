package polar

import (
	"fmt"
	"time"

	polarComponents "github.com/polarsource/polar-go/models/components"
	gen "github.com/speakeasy-api/gram/server/gen/usage"
	"github.com/speakeasy-api/gram/server/internal/cache"
)

type PolarCustomerState struct {
	OrganizationID                 string // the Speakeasy organization ID (not the Polar organization ID)
	*polarComponents.CustomerState        // nil means no state yet exists for this customer
}

var _ cache.CacheableObject[PolarCustomerState] = (*PolarCustomerState)(nil)

func (p PolarCustomerState) CacheKey() string {
	return CustomerStateCacheKey(p.OrganizationID)
}

func CustomerStateCacheKey(orgID string) string {
	return fmt.Sprintf("polar_customer_state:%s", orgID)
}

func (p PolarCustomerState) TTL() time.Duration {
	return 15 * time.Minute
}

func (p PolarCustomerState) AdditionalCacheKeys() []string {
	return []string{}
}

<<<<<<< HEAD
type Product struct {
	polarComponents.Product
}

var _ cache.CacheableObject[Product] = (*Product)(nil)

func (p Product) CacheKey() string {
	return ProductCacheKey(p.ID)
}

func ProductCacheKey(productID string) string {
	return fmt.Sprintf("polar_product:%s", productID)
}

func (p Product) TTL() time.Duration {
	return 12 * time.Hour
}

func (p Product) AdditionalCacheKeys() []string {
=======
type PolarPeriodUsageState struct {
	OrganizationID string
	gen.PeriodUsage
}

var _ cache.CacheableObject[PolarPeriodUsageState] = (*PolarPeriodUsageState)(nil)

func (p PolarPeriodUsageState) CacheKey() string {
	return PeriodUsageStateCacheKey(p.OrganizationID)
}

func PeriodUsageStateCacheKey(orgID string) string {
	return fmt.Sprintf("polar_period_usage_state:%s", orgID)
}

func (p PolarPeriodUsageState) TTL() time.Duration {
	return 1 * time.Hour
}

func (p PolarPeriodUsageState) AdditionalCacheKeys() []string {
>>>>>>> 20989bb9
	return []string{}
}<|MERGE_RESOLUTION|>--- conflicted
+++ resolved
@@ -32,7 +32,6 @@
 	return []string{}
 }
 
-<<<<<<< HEAD
 type Product struct {
 	polarComponents.Product
 }
@@ -52,7 +51,9 @@
 }
 
 func (p Product) AdditionalCacheKeys() []string {
-=======
+	return []string{}
+}
+
 type PolarPeriodUsageState struct {
 	OrganizationID string
 	gen.PeriodUsage
@@ -73,6 +74,5 @@
 }
 
 func (p PolarPeriodUsageState) AdditionalCacheKeys() []string {
->>>>>>> 20989bb9
 	return []string{}
 }