package functions

import (
	"archive/zip"
	"context"
	"encoding/json"
	"errors"
	"fmt"
	"io"
	"log/slog"
	"maps"
	"net/url"
	"slices"
	"strings"

	"github.com/google/uuid"
	"github.com/jackc/pgx/v5/pgxpool"
	slogmulti "github.com/samber/slog-multi"
	"github.com/speakeasy-api/gram/server/gen/types"
	"github.com/speakeasy-api/gram/server/internal/assets"
	"github.com/speakeasy-api/gram/server/internal/attr"
	"github.com/speakeasy-api/gram/server/internal/deployments/events"
	"github.com/speakeasy-api/gram/server/internal/deployments/repo"
	"github.com/speakeasy-api/gram/server/internal/inv"
	"github.com/speakeasy-api/gram/server/internal/o11y"
	"github.com/speakeasy-api/gram/server/internal/oops"
	"github.com/speakeasy-api/gram/server/internal/urn"
)

var errPermanent = oops.Permanent(errors.New("permanent error"))
var attrError = attr.SlogEvent("functions:error")

var nodeEntrypoints = map[string]struct{}{
	"functions.js":  {},
	"functions.mjs": {},
	"functions.cjs": {},
	"functions.mts": {},
	"functions.cts": {},
	"functions.ts":  {},
}
var pythonEntrypoints = map[string]struct{}{
	"functions.py": {},
}

type ProcessError struct {
	reason string
	err    error
}

func tagError(reason string, msg string, keyvals ...any) *ProcessError {
	return &ProcessError{
		reason: reason,
		err:    fmt.Errorf(msg, keyvals...),
	}
}

func (e *ProcessError) Reason() string {
	return e.reason
}

func (e *ProcessError) Error() string {
	return e.err.Error()
}

func (e *ProcessError) Unwrap() error {
	return e.err
}

type ToolExtractorTask struct {
	ProjectID    uuid.UUID
	DeploymentID uuid.UUID
	AttachmentID uuid.UUID
	Attachment   *types.DeploymentFunctions
	AssetURL     *url.URL
	ProjectSlug  string
	OrgSlug      string

	OnToolSkipped func(err error)
}

type ToolExtractorResult struct {
	ManifestVersion string
	NumTools        int
}

type ToolExtractor struct {
	logger       *slog.Logger
	db           *pgxpool.Pool
	assetStorage assets.BlobStore
}

func NewToolExtractor(logger *slog.Logger, db *pgxpool.Pool, assetStorage assets.BlobStore) *ToolExtractor {
	return &ToolExtractor{
		logger:       logger,
		db:           db,
		assetStorage: assetStorage,
	}
}

func (p *ToolExtractor) Do(
	ctx context.Context,
	task ToolExtractorTask,
) (*ToolExtractorResult, error) {
	assetURL := task.AssetURL
	projectID := task.ProjectID
	deploymentID := task.DeploymentID
	attachementID := task.AttachmentID
	attachement := task.Attachment
	if err := inv.Check("functions tool extractor task",
		"asset url set", assetURL != nil,
		"project id set", projectID != uuid.Nil,
		"deployment id set", deploymentID != uuid.Nil,
		"functions attachment id set", attachementID != uuid.Nil,
		"functions attachement info set", attachement != nil && attachement.Name != "" && attachement.Slug != "",
	); err != nil {
		return nil, oops.E(oops.CodeInvariantViolation, oops.Permanent(err), "unable to verify functions attachement").Log(ctx, p.logger)
	}

	slug := attachement.Slug

	slogArgs := []any{
		attr.SlogProjectID(projectID.String()),
		attr.SlogDeploymentFunctionsName(attachement.Name),
		attr.SlogDeploymentFunctionsSlug(attachement.Slug),
		attr.SlogDeploymentID(deploymentID.String()),
		attr.SlogDeploymentFunctionsID(attachementID.String()),
		attr.SlogProjectSlug(task.ProjectSlug),
		attr.SlogOrganizationSlug(task.OrgSlug),
	}

	eventsHandler := events.NewLogHandler()
	logger := slog.New(slogmulti.Fanout(
		p.logger.Handler(),
		eventsHandler,
	)).With(slogArgs...)

	defer func() {
		if _, err := eventsHandler.Flush(ctx, p.db); err != nil {
			p.logger.ErrorContext(
				ctx,
				"failed to flush deployment events",
				attr.SlogError(err),
				attr.SlogProjectID(projectID.String()),
				attr.SlogDeploymentID(deploymentID.String()),
				attr.SlogDeploymentFunctionsID(attachementID.String()),
			)
		}
	}()

	if !IsSupportedRuntime(attachement.Runtime) {
		return nil, oops.E(
			oops.CodeBadRequest,
			nil,
			"%s: unsupported functions runtime: %s (allowed: %s)", slug, attachement.Runtime, supportedRuntimes,
		).Log(ctx, logger, attrError)
	}

	var validEntrypoint map[string]struct{}
	switch {
	case strings.HasPrefix(attachement.Runtime, "nodejs:"):
		validEntrypoint = nodeEntrypoints
	case strings.HasPrefix(attachement.Runtime, "python:"):
		validEntrypoint = pythonEntrypoints
	default:
		return nil, oops.E(oops.CodeBadRequest, nil, "%s: unrecognized functions runtime", slug).Log(ctx, logger)
	}
	entrypointKeys := slices.Sorted(maps.Keys(validEntrypoint))

	rc, size, err := p.assetStorage.ReadAt(ctx, assetURL)
	if err != nil {
		return nil, oops.E(oops.CodeUnexpected, err, "%s: error fetching functions zip file", slug).Log(ctx, logger)
	}
	defer o11y.LogDefer(ctx, logger, func() error {
		return rc.Close()
	})

	rdr, err := zip.NewReader(rc, size)
	if err != nil {
		return nil, oops.E(oops.CodeBadRequest, err, "%s: error opening functions zip file", slug).Log(ctx, logger)
	}

	foundEntrypoint := false
	var manifestFile *zip.File
	for _, f := range rdr.File {
		if _, ok := validEntrypoint[f.Name]; ok {
			foundEntrypoint = true
			continue
		}
		if f.Name == "manifest.json" {
			manifestFile = f
		}
	}

	if !foundEntrypoint {
		return nil, oops.E(oops.CodeBadRequest, errPermanent, "%s: functions zip file is missing entrypoint file: %v", entrypointKeys, slug).Log(ctx, logger, attrError)
	}

	if manifestFile == nil {
		return nil, oops.E(oops.CodeBadRequest, errPermanent, "%s: functions zip file is missing manifest.json file", slug).Log(ctx, logger, attrError)
	}

	manifestRdr, err := manifestFile.Open()
	if err != nil {
		return nil, oops.E(oops.CodeBadRequest, err, "%s: error opening manifest file", slug).Log(ctx, logger, attrError)
	}
	defer o11y.LogDefer(ctx, logger, func() error {
		return manifestRdr.Close()
	})

	manifestBs, err := io.ReadAll(manifestRdr)
	if err != nil {
		return nil, oops.E(oops.CodeBadRequest, err, "%s: error reading manifest file", slug).Log(ctx, logger, attrError)
	}

	var manifest Manifest
	if err := manifest.UnmarshalJSON(manifestBs); err != nil {
		return nil, oops.E(oops.CodeBadRequest, err, "%s: error parsing manifest file", slug).Log(ctx, logger, attrError)
	}

	dbtx, err := p.db.Begin(ctx)
	if err != nil {
		return nil, oops.E(oops.CodeUnexpected, err, "%s: error opening database transaction", slug).Log(ctx, p.logger, attrError)
	}
	defer o11y.NoLogDefer(func() error {
		return dbtx.Rollback(ctx)
	})

	tx := repo.New(dbtx)

	numTools := 0
	for idx, tool := range manifest.V0.Tools {
		_, err := processManifestToolV0(
			ctx,
			tx,
			tool,
			projectID,
			deploymentID,
			attachementID,
			slug,
			attachement.Runtime,
		)
		if err != nil {
			msg := fmt.Sprintf("%s: skipping tool %d (%q): %v", slug, idx, tool.Name, err)
			logger.ErrorContext(ctx, msg, attrError)
			if task.OnToolSkipped != nil {
				task.OnToolSkipped(err)
			}
			continue
		}

		numTools += 1
	}

	if err := dbtx.Commit(ctx); err != nil {
		return nil, oops.E(oops.CodeUnexpected, oops.Permanent(err), "%s: error saving tools", slug).Log(ctx, logger)
	}

	return &ToolExtractorResult{
		ManifestVersion: manifest.Version,
		NumTools:        numTools,
	}, nil
}

func processManifestToolV0(
	ctx context.Context,
	tx *repo.Queries,
	tool ManifestToolV0,
	projectID uuid.UUID,
	deploymentID uuid.UUID,
	attachementID uuid.UUID,
	attachementSlug types.Slug,
	runtime string,
) (*repo.FunctionToolDefinition, error) {
	if err := validateManifestToolV0(tool); err != nil {
		return nil, tagError("invalid-manifest", "validate tool: %w", err)
	}

	name := tool.Name
	description := tool.Description
	inputSchema := tool.InputSchema
	variables := tool.Variables

	if variables == nil {
		variables = map[string]*ManifestVariableAttributeV0{}
	}

	varBs, err := json.Marshal(variables)
	if err != nil {
		return nil, fmt.Errorf("serialize variables to json: %w", err)
	}

	t, err := tx.CreateFunctionsTool(ctx, repo.CreateFunctionsToolParams{
		DeploymentID: deploymentID,
		FunctionID:   attachementID,
		ToolUrn:      urn.NewTool(urn.ToolKindFunction, string(attachementSlug), name),
<<<<<<< HEAD
		ProjectID:    projectID,
=======
		ProjectID:    uuid.NullUUID{UUID: projectID, Valid: true},
>>>>>>> 40ef4c9b
		Runtime:      runtime,
		Name:         name,
		Description:  description,
		InputSchema:  inputSchema,
		Variables:    varBs,
	})
	if err != nil {
		return nil, fmt.Errorf("save tool: %w", err)
	}

	return &t, nil
}<|MERGE_RESOLUTION|>--- conflicted
+++ resolved
@@ -293,11 +293,7 @@
 		DeploymentID: deploymentID,
 		FunctionID:   attachementID,
 		ToolUrn:      urn.NewTool(urn.ToolKindFunction, string(attachementSlug), name),
-<<<<<<< HEAD
-		ProjectID:    projectID,
-=======
 		ProjectID:    uuid.NullUUID{UUID: projectID, Valid: true},
->>>>>>> 40ef4c9b
 		Runtime:      runtime,
 		Name:         name,
 		Description:  description,
