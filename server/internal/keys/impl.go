package keys

import (
	"context"
	"database/sql"
	"errors"
	"fmt"
	"log/slog"
	"maps"
	"slices"
	"time"

	"github.com/google/uuid"
	"github.com/jackc/pgx/v5/pgxpool"
	"go.opentelemetry.io/otel"
	"go.opentelemetry.io/otel/trace"
	goahttp "goa.design/goa/v3/http"
	"goa.design/goa/v3/security"

	srv "github.com/speakeasy-api/gram/server/gen/http/keys/server"
	gen "github.com/speakeasy-api/gram/server/gen/keys"
	"github.com/speakeasy-api/gram/server/internal/attr"
	"github.com/speakeasy-api/gram/server/internal/auth"
	"github.com/speakeasy-api/gram/server/internal/auth/sessions"
	"github.com/speakeasy-api/gram/server/internal/contextvalues"
	"github.com/speakeasy-api/gram/server/internal/conv"
	"github.com/speakeasy-api/gram/server/internal/keys/repo"
	"github.com/speakeasy-api/gram/server/internal/middleware"
	"github.com/speakeasy-api/gram/server/internal/oops"
	organizations_repo "github.com/speakeasy-api/gram/server/internal/organizations/repo"
	project_repo "github.com/speakeasy-api/gram/server/internal/projects/repo"
)

const keyPrefix = "gram"

type Service struct {
	tracer      trace.Tracer
	logger      *slog.Logger
	db          *pgxpool.Pool
	repo        *repo.Queries
	auth        *auth.Auth
	projectRepo *project_repo.Queries
	orgsRepo    *organizations_repo.Queries
	keyPrefix   string
}

var _ gen.Service = (*Service)(nil)

func NewService(logger *slog.Logger, db *pgxpool.Pool, sessions *sessions.Manager, env string) *Service {
	logger = logger.With(attr.SlogComponent("keys"))

	var keyEnv string
	switch env {
	case "local":
		keyEnv = "local"
	case "dev":
		keyEnv = "test"
	case "prod":
		keyEnv = "live"
	default:
		keyEnv = "local"
	}
	fullKeyPrefix := fmt.Sprintf("%s_%s_", keyPrefix, keyEnv)
	return &Service{
		tracer:      otel.Tracer("github.com/speakeasy-api/gram/server/internal/keys"),
		logger:      logger,
		db:          db,
		repo:        repo.New(db),
		auth:        auth.New(logger, db, sessions),
		projectRepo: project_repo.New(db),
		orgsRepo:    organizations_repo.New(db),
		keyPrefix:   fullKeyPrefix,
	}
}

func Attach(mux goahttp.Muxer, service *Service) {
	endpoints := gen.NewEndpoints(service)
	endpoints.Use(middleware.MapErrors())
	endpoints.Use(middleware.TraceMethods(service.tracer))
	srv.Mount(
		mux,
		srv.New(endpoints, mux, goahttp.RequestDecoder, goahttp.ResponseEncoder, nil, nil),
	)
}

func (s *Service) CreateKey(ctx context.Context, payload *gen.CreateKeyPayload) (*gen.Key, error) {
	authCtx, ok := contextvalues.GetAuthContext(ctx)
	if !ok || authCtx == nil {
		return nil, oops.C(oops.CodeUnauthorized)
	}

	token, err := s.generateToken()
	if err != nil {
		return nil, err
	}

	fullKey := s.keyPrefix + token

	keyHash, err := auth.GetAPIKeyHash(fullKey)
	if err != nil {
		return nil, oops.E(oops.CodeUnexpected, err, "error hashing api key").Log(ctx, s.logger)
	}

	var projectID uuid.NullUUID
	if authCtx.ProjectID != nil {
		projectID = uuid.NullUUID{UUID: *authCtx.ProjectID, Valid: true}
	} else {
		projectID = uuid.NullUUID{UUID: uuid.UUID{}, Valid: false}
	}

	scopes := map[string]struct{}{}
	for _, rawscope := range payload.Scopes {
		scope, ok := APIKeyScopes[rawscope]
		if !ok || scope == APIKeyScopeInvalid {
			return nil, oops.E(oops.CodeBadRequest, nil, "invalid api key scope: %s", scope).Log(ctx, s.logger)
		}

		scopes[scope.String()] = struct{}{}
	}

	if len(scopes) == 0 {
		scopes = map[string]struct{}{
			APIKeyScopeConsumer.String(): {},
		}
	}

	finalScopes := slices.Sorted(maps.Keys(scopes))

	createdKey, err := s.repo.CreateAPIKey(ctx, repo.CreateAPIKeyParams{
		OrganizationID:  authCtx.ActiveOrganizationID,
		Name:            payload.Name,
		KeyHash:         keyHash,
		KeyPrefix:       s.keyPrefix + token[:5],
		Scopes:          finalScopes,
		CreatedByUserID: authCtx.UserID,
		ProjectID:       projectID,
	})
	if err != nil {
		return nil, oops.E(oops.CodeUnexpected, err, "error creating api key").Log(ctx, s.logger)
	}

	return &gen.Key{
		ID:              createdKey.ID.String(),
		Name:            createdKey.Name,
		OrganizationID:  createdKey.OrganizationID,
		ProjectID:       conv.FromNullableUUID(createdKey.ProjectID),
		Key:             &fullKey,
		KeyPrefix:       createdKey.KeyPrefix,
		Scopes:          createdKey.Scopes,
		CreatedByUserID: createdKey.CreatedByUserID,
		CreatedAt:       createdKey.CreatedAt.Time.Format(time.RFC3339),
		UpdatedAt:       createdKey.UpdatedAt.Time.Format(time.RFC3339),
	}, nil
}

func (s *Service) ListKeys(ctx context.Context, payload *gen.ListKeysPayload) (*gen.ListKeysResult, error) {
	authCtx, ok := contextvalues.GetAuthContext(ctx)
	if !ok || authCtx == nil {
		return nil, oops.C(oops.CodeUnauthorized)
	}

	keys, err := s.repo.ListAPIKeysByOrganization(ctx, authCtx.ActiveOrganizationID)
	if err != nil {
		return nil, oops.E(oops.CodeUnexpected, err, "error listing api keys").Log(ctx, s.logger)
	}

	var result []*gen.Key
	for _, key := range keys {
		result = append(result, &gen.Key{
			ID:              key.ID.String(),
			Name:            key.Name,
			OrganizationID:  key.OrganizationID,
			ProjectID:       conv.FromNullableUUID(key.ProjectID),
			Key:             nil,
			KeyPrefix:       key.KeyPrefix,
			Scopes:          key.Scopes,
			CreatedByUserID: key.CreatedByUserID,
			CreatedAt:       key.CreatedAt.Time.Format(time.RFC3339),
			UpdatedAt:       key.UpdatedAt.Time.Format(time.RFC3339),
		})
	}

	return &gen.ListKeysResult{Keys: result}, nil
}

func (s *Service) RevokeKey(ctx context.Context, payload *gen.RevokeKeyPayload) error {
	authCtx, ok := contextvalues.GetAuthContext(ctx)
	if !ok || authCtx == nil {
		return oops.C(oops.CodeUnauthorized)
	}

	keyID, err := uuid.Parse(payload.ID)
	if err != nil {
		return oops.E(oops.CodeBadRequest, err, "invalid key ID format")
	}

	err = s.repo.DeleteAPIKey(ctx, repo.DeleteAPIKeyParams{
		ID:             keyID,
		OrganizationID: authCtx.ActiveOrganizationID,
	})
	if err != nil && !errors.Is(err, sql.ErrNoRows) {
		return oops.E(oops.CodeUnexpected, err, "error revoking api key").Log(ctx, s.logger)
	}

	return nil
}

func (s *Service) VerifyKey(
	ctx context.Context,
	payload *gen.VerifyKeyPayload,
) (*gen.ValidateKeyResult, error) {
	authCtx, ok := contextvalues.GetAuthContext(ctx)
	if !ok || authCtx == nil {
		return nil, oops.C(oops.CodeUnauthorized)
	}

	orgID := authCtx.ActiveOrganizationID
	orgMeta, err := s.orgsRepo.GetOrganizationMetadata(ctx, orgID)
	if err != nil {
		return nil, fmt.Errorf("failed to fetch organization: %w", err)
	}

	rawProjects, err := s.projectRepo.ListProjectsByOrganization(ctx, orgID)
	if err != nil {
		return nil, fmt.Errorf("failed to fetch projects: %w", err)
	}

	result := &gen.ValidateKeyResult{
		Organization: parseOrg(orgMeta),
		Projects:     parseProjects(rawProjects),
<<<<<<< HEAD
=======
		Scopes:       authCtx.APIKeyScopes,
>>>>>>> 276d2659
	}

	return result, nil
}

func parseOrg(orgMeta organizations_repo.OrganizationMetadatum) *gen.ValidateKeyOrganization {
	return &gen.ValidateKeyOrganization{
		ID:   orgMeta.ID,
		Name: orgMeta.Name,
		Slug: orgMeta.Slug,
	}
}

func parseProjects(rawProjects []project_repo.Project) []*gen.ValidateKeyProject {
	projects := make([]*gen.ValidateKeyProject, len(rawProjects))
	for idx, p := range rawProjects {
		projects[idx] = &gen.ValidateKeyProject{
			ID:   p.ID.String(),
			Name: p.Name,
			Slug: p.Slug,
		}
	}

	return projects
}

func (s *Service) APIKeyAuth(ctx context.Context, key string, schema *security.APIKeyScheme) (context.Context, error) {
	return s.auth.Authorize(ctx, key, schema)
}<|MERGE_RESOLUTION|>--- conflicted
+++ resolved
@@ -228,10 +228,7 @@
 	result := &gen.ValidateKeyResult{
 		Organization: parseOrg(orgMeta),
 		Projects:     parseProjects(rawProjects),
-<<<<<<< HEAD
-=======
 		Scopes:       authCtx.APIKeyScopes,
->>>>>>> 276d2659
 	}
 
 	return result, nil
