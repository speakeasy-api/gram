--- conflicted
+++ resolved
@@ -35,15 +35,6 @@
 	}
 }
 
-<<<<<<< HEAD
-// NewClientWithLogging creates a new Polar client with HTTP request logging
-func NewClientWithLogging(polarKey string, logger *slog.Logger) *polargo.Polar {
-	httpClient := newLoggingHTTPClient(logger, 30*time.Second)
-	return polargo.New(polargo.WithSecurity(polarKey), polargo.WithClient(httpClient), polargo.WithTimeout(30*time.Second))
-}
-
-=======
->>>>>>> f649db62
 func (p *Client) TrackToolCallUsage(ctx context.Context, event usage_types.ToolCallUsageEvent) {
 	if p.polar == nil {
 		return
@@ -360,15 +351,11 @@
 
 	freeTierLimits := polar.ExtractTierLimits(freeTierProduct)
 	if freeTierLimits.ToolCalls == 0 || freeTierLimits.Servers == 0 {
-<<<<<<< HEAD
-		return nil, oops.E(oops.CodeUnexpected, errors.New("missing free tier limits"), "Could not get free tier limits")
-=======
 		return nil, fmt.Errorf(
 			"get free tier limits: missing limits (tool calls = %s, servers = %s)",
 			conv.Ternary(freeTierLimits.ToolCalls == 0, "missing", "set"),
 			conv.Ternary(freeTierLimits.Servers == 0, "missing", "set"),
 		)
->>>>>>> f649db62
 	}
 
 	return &gen.PeriodUsage{
