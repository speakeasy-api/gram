package usage

import (
	"context"
	"log/slog"
	"net/url"

	"github.com/jackc/pgx/v5/pgxpool"
	srv "github.com/speakeasy-api/gram/server/gen/http/usage/server"
	gen "github.com/speakeasy-api/gram/server/gen/usage"
	"github.com/speakeasy-api/gram/server/internal/attr"
	"github.com/speakeasy-api/gram/server/internal/auth"
	"github.com/speakeasy-api/gram/server/internal/auth/sessions"
	"github.com/speakeasy-api/gram/server/internal/billing"
	"github.com/speakeasy-api/gram/server/internal/contextvalues"
	"github.com/speakeasy-api/gram/server/internal/middleware"
	"github.com/speakeasy-api/gram/server/internal/oops"
	"github.com/speakeasy-api/gram/server/internal/usage/repo"
	"go.opentelemetry.io/otel"
	"go.opentelemetry.io/otel/trace"
	goahttp "goa.design/goa/v3/http"
	"goa.design/goa/v3/security"
)

type Service struct {
	tracer      trace.Tracer
	logger      *slog.Logger
	auth        *auth.Auth
	serverURL   *url.URL
	repo        *repo.Queries
	billingRepo billing.Repository
}

var _ gen.Service = (*Service)(nil)

func NewService(logger *slog.Logger, db *pgxpool.Pool, sessions *sessions.Manager, billingRepo billing.Repository, serverURL *url.URL) *Service {
	logger = logger.With(attr.SlogComponent("usage"))

	return &Service{
		tracer:      otel.Tracer("github.com/speakeasy-api/gram/server/internal/usage"),
		logger:      logger,
		auth:        auth.New(logger, db, sessions),
		serverURL:   serverURL,
		repo:        repo.New(db),
		billingRepo: billingRepo,
	}
}

func Attach(mux goahttp.Muxer, service *Service) {
	endpoints := gen.NewEndpoints(service)
	endpoints.Use(middleware.MapErrors())
	endpoints.Use(middleware.TraceMethods(service.tracer))
	srv.Mount(
		mux,
		srv.New(endpoints, mux, goahttp.RequestDecoder, goahttp.ResponseEncoder, nil, nil),
	)
}

func (s *Service) APIKeyAuth(ctx context.Context, key string, schema *security.APIKeyScheme) (context.Context, error) {
	return s.auth.Authorize(ctx, key, schema)
}

func (s *Service) GetPeriodUsage(ctx context.Context, payload *gen.GetPeriodUsagePayload) (res *gen.PeriodUsage, err error) {
	authCtx, ok := contextvalues.GetAuthContext(ctx)
	if !ok || authCtx == nil || authCtx.ActiveOrganizationID == "" {
		return nil, oops.C(oops.CodeUnauthorized)
	}

	periodUsage, err := s.billingRepo.GetPeriodUsage(ctx, authCtx.ActiveOrganizationID)
	if err != nil {
		return nil, oops.E(oops.CodeUnexpected, err, "failed to get period usage").Log(ctx, s.logger)
	}

	// The actual number of public servers right this moment, which may not be updated in Polar yet.
	actualPublicServerCount, err := s.repo.GetPublicServerCount(ctx, authCtx.ActiveOrganizationID)
	if err != nil {
		return nil, oops.E(oops.CodeUnexpected, err, "could not get public server count").Log(ctx, s.logger)
	}

	// We don't populate the maximums using GetUsageTiers because we want to reflect the actual granted credits, not the current product limits which may have changed.
	return &gen.PeriodUsage{
		ToolCalls:               periodUsage.ToolCalls,
		MaxToolCalls:            periodUsage.MaxToolCalls,
		Servers:                 periodUsage.Servers,
		MaxServers:              periodUsage.MaxServers,
		ActualPublicServerCount: int(actualPublicServerCount),
	}, nil
}

func (s *Service) GetUsageTiers(ctx context.Context) (*gen.UsageTiers, error) {
	tiers, err := s.billingRepo.GetUsageTiers(ctx)
	if err != nil {
		return nil, oops.E(oops.CodeUnexpected, err, "failed to get usage tiers").Log(ctx, s.logger)
	}

<<<<<<< HEAD
	proProduct, err := s.usageClient.GetGramProProduct(ctx)
	if err != nil {
		return nil, oops.E(oops.CodeUnexpected, err, "failed to get gram business product").Log(ctx, s.logger)
	}

	freeTierLimits := polar.ExtractTierLimits(freeTierProduct)
	proTierLimits := polar.ExtractTierLimits(proProduct)

	var toolCallPrice, mcpServerPrice float64

	for _, price := range proProduct.Prices {
		if price.Type == polarComponents.PricesTypeProductPrice && price.ProductPrice != nil && price.ProductPrice.ProductPriceMeteredUnit != nil {
			if price.ProductPrice.ProductPriceMeteredUnit.MeterID == polar.ToolCallsMeterID {
				meterPrice := *price.ProductPrice.ProductPriceMeteredUnit
				toolCallPrice, err = strconv.ParseFloat(meterPrice.UnitAmount, 64)
				if err != nil {
					return nil, oops.E(oops.CodeUnexpected, err, "failed to parse tool call price").Log(ctx, s.logger)
				}
				toolCallPrice /= 100 // Result from Polar is in cents
			}
			if price.ProductPrice.ProductPriceMeteredUnit.MeterID == polar.ServersMeterID {
				meterPrice := *price.ProductPrice.ProductPriceMeteredUnit
				mcpServerPrice, err = strconv.ParseFloat(meterPrice.UnitAmount, 64)
				if err != nil {
					return nil, oops.E(oops.CodeUnexpected, err, "failed to parse mcp server price").Log(ctx, s.logger)
				}
				mcpServerPrice /= 100 // Result from Polar is in cents
			}
		}
	}

	return &gen.UsageTiers{
		Free: &gen.TierLimits{
			BasePrice:                  0,
			IncludedToolCalls:          freeTierLimits.ToolCalls,
			IncludedServers:            freeTierLimits.Servers,
			PricePerAdditionalToolCall: 0,
			PricePerAdditionalServer:   0,
			DescriptionBullets:         []string{
				"Free tier",
				"Update me",
			},
		},
		Business: &gen.TierLimits{
			BasePrice:                  0,
			IncludedToolCalls:          proTierLimits.ToolCalls,
			IncludedServers:            proTierLimits.Servers,
			PricePerAdditionalToolCall: toolCallPrice,
			PricePerAdditionalServer:   mcpServerPrice,
			DescriptionBullets:         []string{
				"Business tier",
				"Update me",
			},
		},
		Enterprise: &gen.TierLimits{
			BasePrice:                  0,
			IncludedToolCalls:          0,
			IncludedServers:            0,
			PricePerAdditionalToolCall: 0,
			PricePerAdditionalServer:   0,
			DescriptionBullets:         []string{
				"Enterprise tier",
				"Update me",
			},
		},
	}, nil
=======
	return tiers, nil
>>>>>>> f34b8650
}

func (s *Service) CreateCheckout(ctx context.Context, payload *gen.CreateCheckoutPayload) (res string, err error) {
	authCtx, ok := contextvalues.GetAuthContext(ctx)
	if !ok || authCtx == nil || authCtx.ActiveOrganizationID == "" {
		return "", oops.C(oops.CodeUnauthorized)
	}

	checkoutURL, err := s.billingRepo.CreateCheckout(ctx, authCtx.ActiveOrganizationID, s.serverURL.String())
	if err != nil {
		return "", oops.E(oops.CodeUnexpected, err, "failed to create checkout").Log(ctx, s.logger)
	}
	return checkoutURL, nil
}

func (s *Service) CreateCustomerSession(ctx context.Context, payload *gen.CreateCustomerSessionPayload) (res string, err error) {
	authCtx, ok := contextvalues.GetAuthContext(ctx)
	if !ok || authCtx == nil || authCtx.ActiveOrganizationID == "" {
		return "", oops.C(oops.CodeUnauthorized)
	}

	sessionURL, err := s.billingRepo.CreateCustomerSession(ctx, authCtx.ActiveOrganizationID)
	if err != nil {
		return "", oops.E(oops.CodeUnexpected, err, "failed to create customer session").Log(ctx, s.logger)
	}
	return sessionURL, nil
}<|MERGE_RESOLUTION|>--- conflicted
+++ resolved
@@ -93,76 +93,7 @@
 		return nil, oops.E(oops.CodeUnexpected, err, "failed to get usage tiers").Log(ctx, s.logger)
 	}
 
-<<<<<<< HEAD
-	proProduct, err := s.usageClient.GetGramProProduct(ctx)
-	if err != nil {
-		return nil, oops.E(oops.CodeUnexpected, err, "failed to get gram business product").Log(ctx, s.logger)
-	}
-
-	freeTierLimits := polar.ExtractTierLimits(freeTierProduct)
-	proTierLimits := polar.ExtractTierLimits(proProduct)
-
-	var toolCallPrice, mcpServerPrice float64
-
-	for _, price := range proProduct.Prices {
-		if price.Type == polarComponents.PricesTypeProductPrice && price.ProductPrice != nil && price.ProductPrice.ProductPriceMeteredUnit != nil {
-			if price.ProductPrice.ProductPriceMeteredUnit.MeterID == polar.ToolCallsMeterID {
-				meterPrice := *price.ProductPrice.ProductPriceMeteredUnit
-				toolCallPrice, err = strconv.ParseFloat(meterPrice.UnitAmount, 64)
-				if err != nil {
-					return nil, oops.E(oops.CodeUnexpected, err, "failed to parse tool call price").Log(ctx, s.logger)
-				}
-				toolCallPrice /= 100 // Result from Polar is in cents
-			}
-			if price.ProductPrice.ProductPriceMeteredUnit.MeterID == polar.ServersMeterID {
-				meterPrice := *price.ProductPrice.ProductPriceMeteredUnit
-				mcpServerPrice, err = strconv.ParseFloat(meterPrice.UnitAmount, 64)
-				if err != nil {
-					return nil, oops.E(oops.CodeUnexpected, err, "failed to parse mcp server price").Log(ctx, s.logger)
-				}
-				mcpServerPrice /= 100 // Result from Polar is in cents
-			}
-		}
-	}
-
-	return &gen.UsageTiers{
-		Free: &gen.TierLimits{
-			BasePrice:                  0,
-			IncludedToolCalls:          freeTierLimits.ToolCalls,
-			IncludedServers:            freeTierLimits.Servers,
-			PricePerAdditionalToolCall: 0,
-			PricePerAdditionalServer:   0,
-			DescriptionBullets:         []string{
-				"Free tier",
-				"Update me",
-			},
-		},
-		Business: &gen.TierLimits{
-			BasePrice:                  0,
-			IncludedToolCalls:          proTierLimits.ToolCalls,
-			IncludedServers:            proTierLimits.Servers,
-			PricePerAdditionalToolCall: toolCallPrice,
-			PricePerAdditionalServer:   mcpServerPrice,
-			DescriptionBullets:         []string{
-				"Business tier",
-				"Update me",
-			},
-		},
-		Enterprise: &gen.TierLimits{
-			BasePrice:                  0,
-			IncludedToolCalls:          0,
-			IncludedServers:            0,
-			PricePerAdditionalToolCall: 0,
-			PricePerAdditionalServer:   0,
-			DescriptionBullets:         []string{
-				"Enterprise tier",
-				"Update me",
-			},
-		},
-	}, nil
-=======
 	return tiers, nil
->>>>>>> f34b8650
 }
 
 func (s *Service) CreateCheckout(ctx context.Context, payload *gen.CreateCheckoutPayload) (res string, err error) {
