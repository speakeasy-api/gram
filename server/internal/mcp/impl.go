package mcp

import (
	"context"
	"database/sql"
	_ "embed"
	"encoding/json"
	"errors"
	"fmt"
	"io"
	"log/slog"
	"mime"
	"net/http"
	"net/url"
	"slices"
	"strings"
	"time"

	"github.com/go-chi/chi/v5"
	"github.com/google/uuid"
	"github.com/jackc/pgx/v5/pgxpool"
	"github.com/speakeasy-api/gram/server/internal/rag"
	tm "github.com/speakeasy-api/gram/server/internal/telemetry"
	"go.opentelemetry.io/otel/metric"
	"go.opentelemetry.io/otel/trace"
	goahttp "goa.design/goa/v3/http"
	"goa.design/goa/v3/security"

	"github.com/speakeasy-api/gram/server/internal/attr"
	"github.com/speakeasy-api/gram/server/internal/auth"
	auth_repo "github.com/speakeasy-api/gram/server/internal/auth/repo"
	"github.com/speakeasy-api/gram/server/internal/auth/sessions"
	"github.com/speakeasy-api/gram/server/internal/billing"
	"github.com/speakeasy-api/gram/server/internal/cache"
	"github.com/speakeasy-api/gram/server/internal/contextvalues"
	"github.com/speakeasy-api/gram/server/internal/conv"
	"github.com/speakeasy-api/gram/server/internal/customdomains"
	"github.com/speakeasy-api/gram/server/internal/encryption"
	"github.com/speakeasy-api/gram/server/internal/functions"
	"github.com/speakeasy-api/gram/server/internal/gateway"
	"github.com/speakeasy-api/gram/server/internal/guardian"
	"github.com/speakeasy-api/gram/server/internal/mcpmetadata"
	metadata_repo "github.com/speakeasy-api/gram/server/internal/mcpmetadata/repo"
	"github.com/speakeasy-api/gram/server/internal/mv"
	"github.com/speakeasy-api/gram/server/internal/o11y"
	"github.com/speakeasy-api/gram/server/internal/oauth"
	oauth_repo "github.com/speakeasy-api/gram/server/internal/oauth/repo"
	"github.com/speakeasy-api/gram/server/internal/oops"
	organizations_repo "github.com/speakeasy-api/gram/server/internal/organizations/repo"
	"github.com/speakeasy-api/gram/server/internal/thirdparty/posthog"
	toolsets_repo "github.com/speakeasy-api/gram/server/internal/toolsets/repo"
	temporal_client "go.temporal.io/sdk/client"
)

type Service struct {
	logger            *slog.Logger
	tracer            trace.Tracer
	metrics           *metrics
	db                *pgxpool.Pool
	authRepo          *auth_repo.Queries
	toolsetsRepo      *toolsets_repo.Queries
	mcpMetadataRepo   *metadata_repo.Queries
	orgsRepo          *organizations_repo.Queries
	auth              *auth.Auth
	env               gateway.EnvironmentLoader
	serverURL         *url.URL
	posthog           *posthog.Posthog // posthog metrics will no-op if the dependency is not provided
	toolProxy         *gateway.ToolProxy
	oauthService      *oauth.Service
	oauthRepo         *oauth_repo.Queries
	billingTracker    billing.Tracker
	billingRepository billing.Repository
	toolsetCache      cache.TypedCacheObject[mv.ToolsetBaseContents]
	tcm               tm.ToolMetricsProvider
	vectorToolStore   *rag.ToolsetVectorStore
	temporal          temporal_client.Client
	sessions          *sessions.Manager
}

type oauthTokenInputs struct {
	securityKeys []string // can be empty if a single token applies to the whole server
	Token        string
}

type ToolMode string

const (
	ToolModeStatic  ToolMode = "static"
	ToolModeDynamic ToolMode = "dynamic"
)

type mcpInputs struct {
	projectID        uuid.UUID
	toolset          string
	environment      string
	mcpEnvVariables  map[string]string
	oauthTokenInputs []oauthTokenInputs
	authenticated    bool
	sessionID        string
	mode             ToolMode
}

func NewService(
	logger *slog.Logger,
	tracerProvider trace.TracerProvider,
	meterProvider metric.MeterProvider,
	db *pgxpool.Pool,
	sessions *sessions.Manager,
	env gateway.EnvironmentLoader,
	posthog *posthog.Posthog,
	serverURL *url.URL,
	enc *encryption.Client,
	cacheImpl cache.Cache,
	guardianPolicy *guardian.Policy,
	funcCaller functions.ToolCaller,
	oauthService *oauth.Service,
	billingTracker billing.Tracker,
	billingRepository billing.Repository,
	tcm tm.ToolMetricsProvider,
	vectorToolStore *rag.ToolsetVectorStore,
	temporal temporal_client.Client,
) *Service {
	tracer := tracerProvider.Tracer("github.com/speakeasy-api/gram/server/internal/mcp")
	meter := meterProvider.Meter("github.com/speakeasy-api/gram/server/internal/mcp")
	logger = logger.With(attr.SlogComponent("mcp"))

	return &Service{
		logger:          logger,
		tracer:          tracer,
		metrics:         newMetrics(meter, logger),
		db:              db,
		authRepo:        auth_repo.New(db),
		toolsetsRepo:    toolsets_repo.New(db),
		mcpMetadataRepo: metadata_repo.New(db),
		orgsRepo:        organizations_repo.New(db),
		auth:            auth.New(logger, db, sessions),
		env:             env,
		serverURL:       serverURL,
		posthog:         posthog,
		toolProxy: gateway.NewToolProxy(
			logger,
			tracerProvider,
			meterProvider,
			gateway.ToolCallSourceMCP,
			enc,
			cacheImpl,
			guardianPolicy,
			funcCaller,
		),
		oauthService:      oauthService,
		oauthRepo:         oauth_repo.New(db),
		billingTracker:    billingTracker,
		billingRepository: billingRepository,
		toolsetCache:      cache.NewTypedObjectCache[mv.ToolsetBaseContents](logger.With(attr.SlogCacheNamespace("toolset")), cacheImpl, cache.SuffixNone),
		tcm:               tcm,
		vectorToolStore:   vectorToolStore,
		temporal:          temporal,
		sessions:          sessions,
	}
}

func Attach(mux goahttp.Muxer, service *Service, metadataService *mcpmetadata.Service) {
	o11y.AttachHandler(mux, "POST", "/mcp/{mcpSlug}", func(w http.ResponseWriter, r *http.Request) {
		oops.ErrHandle(service.logger, service.ServePublic).ServeHTTP(w, r)
	})
	o11y.AttachHandler(mux, "GET", "/mcp/{mcpSlug}", func(w http.ResponseWriter, r *http.Request) {
		oops.ErrHandle(service.logger, func(w http.ResponseWriter, r *http.Request) error {
			return service.HandleGetServer(w, r, metadataService)
		}).ServeHTTP(w, r)
	})
	o11y.AttachHandler(mux, "GET", "/mcp/{mcpSlug}/install", func(w http.ResponseWriter, r *http.Request) {
		oops.ErrHandle(service.logger, metadataService.ServeInstallPage).ServeHTTP(w, r)
	})
	o11y.AttachHandler(mux, "POST", "/mcp/{project}/{toolset}/{environment}", func(w http.ResponseWriter, r *http.Request) {
		oops.ErrHandle(service.logger, service.ServeAuthenticated).ServeHTTP(w, r)
	})

	// OAuth 2.1 Authorization Server Metadata
	o11y.AttachHandler(mux, "GET", "/.well-known/oauth-authorization-server/mcp/{mcpSlug}", func(w http.ResponseWriter, r *http.Request) {
		oops.ErrHandle(service.logger, service.HandleWellKnownOAuthServerMetadata).ServeHTTP(w, r)
	})

	o11y.AttachHandler(mux, "GET", "/.well-known/oauth-protected-resource/mcp/{mcpSlug}", func(w http.ResponseWriter, r *http.Request) {
		oops.ErrHandle(service.logger, service.HandleWellKnownOAuthProtectedResourceMetadata).ServeHTTP(w, r)
	})
}

// HandleGetServer handles GET requests to /mcp/{mcpSlug}, checking for HTML requests
// and delegating to metadata service, or returning method not allowed for others.
func (s *Service) HandleGetServer(w http.ResponseWriter, r *http.Request, metadataService *mcpmetadata.Service) error {
	// Check if this is a browser request (HTML Accept header)
	for mediaTypeFull := range strings.SplitSeq(r.Header.Get("Accept"), ",") {
		if mediatype, _, err := mime.ParseMediaType(mediaTypeFull); err == nil && (mediatype == "text/html" || mediatype == "application/xhtml+xml") {
			if err := metadataService.ServeInstallPage(w, r); err != nil {
				return fmt.Errorf("failed to serve install page: %w", err)
			}
			return nil
		}
	}

	body, err := json.Marshal(rpcError{
		ID:      msgID{format: 0, String: "", Number: 0},
		Code:    methodNotAllowed,
		Message: methodNotAllowed.UserMessage(),
		Data:    nil,
	})
	if err != nil {
		s.logger.ErrorContext(r.Context(), "failed to marshal MCP 405 response", attr.SlogError(err))
		http.Error(w, http.StatusText(http.StatusMethodNotAllowed), http.StatusMethodNotAllowed)
		return fmt.Errorf("failed to marshal MCP 405 response: %w", err)
	}

	w.Header().Set("Content-Type", "application/json")
	w.WriteHeader(http.StatusMethodNotAllowed)
	_, writeErr := w.Write(body)
	if writeErr != nil {
		s.logger.ErrorContext(r.Context(), "failed to write response body", attr.SlogError(writeErr))
		return fmt.Errorf("failed to write response body: %w", writeErr)
	}

	return nil
}

// handleWellKnownMetadata handles OAuth 2.1 authorization server metadata discovery
func (s *Service) HandleWellKnownOAuthServerMetadata(w http.ResponseWriter, r *http.Request) error {
	ctx := r.Context()
	mcpSlug := chi.URLParam(r, "mcpSlug")
	if mcpSlug == "" {
		return oops.E(oops.CodeBadRequest, nil, "an mcp slug must be provided").Log(ctx, s.logger)
	}

	toolset, customDomainCtx, err := s.loadToolsetFromMcpSlug(ctx, mcpSlug)
	if err != nil {
		return oops.E(oops.CodeNotFound, err, "mcp server not found").Log(ctx, s.logger)
	}

	baseURL := s.serverURL.String()
	if customDomainCtx != nil {
		baseURL = fmt.Sprintf("https://%s", customDomainCtx.Domain)
	}

	var metadata map[string]interface{}
	switch {
	case toolset.OauthProxyServerID.Valid:
		metadata = map[string]interface{}{
			"issuer":                           baseURL + "/oauth/" + mcpSlug,
			"authorization_endpoint":           baseURL + "/oauth/" + mcpSlug + "/authorize",
			"token_endpoint":                   baseURL + "/oauth/" + mcpSlug + "/token",
			"registration_endpoint":            baseURL + "/oauth/" + mcpSlug + "/register",
			"response_types_supported":         []string{"code"},
			"grant_types_supported":            []string{"authorization_code"},
			"code_challenge_methods_supported": []string{"plain", "S256"},
		}
	case toolset.ExternalOauthServerID.Valid:
		// Fetch metadata from external_oauth_server_metadata table
		externalOAuthServer, err := s.oauthRepo.GetExternalOAuthServerMetadata(ctx, oauth_repo.GetExternalOAuthServerMetadataParams{
			ProjectID: toolset.ProjectID,
			ID:        toolset.ExternalOauthServerID.UUID,
		})
		if err != nil {
			return oops.E(oops.CodeUnexpected, err, "failed to load OAuth server metadata").Log(ctx, s.logger)
		}

		// Parse the stored JSON metadata
		if err := json.Unmarshal(externalOAuthServer.Metadata, &metadata); err != nil {
			return oops.E(oops.CodeUnexpected, err, "invalid OAuth server metadata").Log(ctx, s.logger)
		}
	default:
		return oops.E(oops.CodeNotFound, nil, "").Log(ctx, s.logger)
	}

	w.Header().Set("Content-Type", "application/json")
	w.WriteHeader(http.StatusOK)

	body, err := json.Marshal(metadata)
	if err != nil {
		return oops.E(oops.CodeUnexpected, err, "failed to marshal OAuth server metadata").Log(ctx, s.logger)
	}

	_, writeErr := w.Write(body)
	if writeErr != nil {
		return oops.E(oops.CodeUnexpected, writeErr, "failed to write response body").Log(ctx, s.logger)
	}

	return nil
}

func (s *Service) HandleWellKnownOAuthProtectedResourceMetadata(w http.ResponseWriter, r *http.Request) error {
	ctx := r.Context()
	mcpSlug := chi.URLParam(r, "mcpSlug")
	if mcpSlug == "" {
		return oops.E(oops.CodeBadRequest, nil, "an mcp slug must be provided").Log(ctx, s.logger)
	}

	toolset, customDomainCtx, err := s.loadToolsetFromMcpSlug(ctx, mcpSlug)
	if err != nil {
		return oops.E(oops.CodeNotFound, err, "mcp server not found").Log(ctx, s.logger)
	}

	switch {
	case toolset.OauthProxyServerID.Valid, toolset.ExternalOauthServerID.Valid:
		// Continue processing
	default:
		return oops.E(oops.CodeNotFound, nil, "not found").Log(ctx, s.logger)
	}

	baseURL := s.serverURL.String()
	if customDomainCtx != nil {
		baseURL = fmt.Sprintf("https://%s", customDomainCtx.Domain)
	}

	metadata := map[string]any{
		"issuer":                baseURL + "/mcp/" + mcpSlug,
		"authorization_servers": []string{baseURL + "/mcp/" + mcpSlug},
	}

	w.Header().Set("Content-Type", "application/json")
	w.WriteHeader(http.StatusOK)

	body, err := json.Marshal(metadata)
	if err != nil {
		return oops.E(oops.CodeUnexpected, err, "failed to marshal OAuth protected resource metadata").Log(ctx, s.logger)
	}

	_, writeErr := w.Write(body)
	if writeErr != nil {
		return oops.E(oops.CodeUnexpected, writeErr, "failed to write response body").Log(ctx, s.logger)
	}

	return nil
}

func (s *Service) ServePublic(w http.ResponseWriter, r *http.Request) error {
	ctx := r.Context()
	defer o11y.LogDefer(ctx, s.logger, func() error {
		return r.Body.Close()
	})

	mcpSlug := chi.URLParam(r, "mcpSlug")
	if mcpSlug == "" {
		return oops.E(oops.CodeBadRequest, nil, "an mcp slug must be provided")
	}

	toolset, customDomainCtx, err := s.loadToolsetFromMcpSlug(ctx, mcpSlug)
	if err != nil {
		return oops.E(oops.CodeNotFound, err, "mcp server not found").Log(ctx, s.logger)
	}

	baseURL := s.serverURL.String()
	if customDomainCtx != nil {
		baseURL = fmt.Sprintf("https://%s", customDomainCtx.Domain)
	}

	token := r.Header.Get("Authorization")
	token = strings.TrimPrefix(token, "Bearer ")
	token = strings.TrimPrefix(token, "bearer ")
	var tokenInputs []oauthTokenInputs

	switch {
	case toolset.McpIsPublic && toolset.ExternalOauthServerID.Valid:
		if token == "" {
			s.logger.WarnContext(ctx, "No authorization token provided")
			w.Header().Set("WWW-Authenticate", fmt.Sprintf(`Bearer resource_metadata=%s`, baseURL+"/.well-known/oauth-protected-resource/mcp/"+mcpSlug))
			return oops.E(oops.CodeUnauthorized, nil, "unauthorized")
		}

		tokenInputs = append(tokenInputs, oauthTokenInputs{
			securityKeys: []string{},
			Token:        token,
		})
	case toolset.McpIsPublic && toolset.OauthProxyServerID.Valid:
		token, err := s.oauthService.ValidateAccessToken(ctx, toolset.ID, token)
		if err != nil {
			w.Header().Set("WWW-Authenticate", fmt.Sprintf(`Bearer resource_metadata=%s`, baseURL+"/.well-known/oauth-protected-resource/mcp/"+mcpSlug))
			return oops.E(oops.CodeUnauthorized, err, "invalid or expired access token").Log(ctx, s.logger)
		}
		s.logger.InfoContext(ctx, "OAuth token validated successfully", attr.SlogToolsetID(toolset.ID.String()))

		for _, externalSecret := range token.ExternalSecrets {
			tokenInputs = append(tokenInputs, oauthTokenInputs{
				securityKeys: externalSecret.SecurityKeys,
				Token:        externalSecret.Token,
			})
		}
	default:
<<<<<<< HEAD
		if token == "" {
			break
		}

		// see if we are authenticated with our own key
		sc := security.APIKeyScheme{
			Name:           auth.KeySecurityScheme,
			RequiredScopes: []string{"consumer"},
			Scopes:         []string{},
		}

		ctx, err = s.auth.Authorize(ctx, token, &sc)
		if err != nil {
			if !toolset.OauthProxyServerID.Valid {
				return oops.E(oops.CodeUnauthorized, err, "failed to authorize with API key").Log(ctx, s.logger)
			}

			token, err := s.oauthService.ValidateAccessToken(ctx, toolset.ID, token)
			if err != nil {
				return oops.E(oops.CodeUnauthorized, err, "invalid or expired access token").Log(ctx, s.logger)
			}

			userInfo, err := s.sessions.GetUserInfoFromSpeakeasy(ctx, token.AccessToken)
			if err != nil {
				return oops.E(oops.CodeUnauthorized, err, "failed to get user info from access token").Log(ctx, s.logger)
			}

			hasOrgAccess := false
			for _, org := range userInfo.Organizations {
				if org.ID == toolset.OrganizationID {
					hasOrgAccess = true
					break
				}
			}

			if !hasOrgAccess {
				return oops.E(oops.CodeUnauthorized, nil, "unauthorized")
=======
		if token != "" {
			ctx, err = s.authenticateToken(ctx, token)
			if err != nil {
				return err
>>>>>>> 32edc57e
			}
		}
	}

	var selectedEnvironment string
	var authenticated bool
	if authCtx, ok := contextvalues.GetAuthContext(ctx); ok && authCtx != nil && authCtx.ActiveOrganizationID != "" {
		projects, err := s.authRepo.ListProjectsByOrganization(ctx, authCtx.ActiveOrganizationID)
		switch {
		case errors.Is(err, sql.ErrNoRows):
			return oops.E(oops.CodeForbidden, nil, "no projects found").Log(ctx, s.logger)
		case err != nil:
			return oops.E(oops.CodeUnexpected, err, "error checking project access").Log(ctx, s.logger, attr.SlogOrganizationID(authCtx.ActiveOrganizationID))
		}

		projectInOrg := false
		for _, project := range projects {
			if project.ID == toolset.ProjectID {
				projectInOrg = true
				break
			}
		}

		if !projectInOrg {
			return oops.C(oops.CodeUnauthorized)
		}

		authenticated = true
	}

	if !toolset.McpIsPublic && !authenticated {
		return oops.C(oops.CodeNotFound)
	}

	// IMPORTANT: We should not use gram environments if we are not in an authenticated context
	if authenticated {
		selectedEnvironment = conv.PtrValOr(conv.FromPGText[string](toolset.DefaultEnvironmentSlug), "")
		if passedEnv := r.Header.Get("Gram-Environment"); passedEnv != "" {
			selectedEnvironment = conv.ToSlug(passedEnv)
		}
	}

	var batch batchedRawRequest
	err = json.NewDecoder(r.Body).Decode(&batch)
	switch {
	case errors.Is(err, io.EOF):
		return nil
	case err != nil:
		return oops.E(oops.CodeBadRequest, err, "failed to decode request body").Log(ctx, s.logger)
	}

	if len(batch) == 0 {
		return respondWithNoContent(true, w)
	}

	sessionID := parseMcpSessionID(r.Header)
	w.Header().Set("Mcp-Session-Id", sessionID)

	mcpInputs := &mcpInputs{
		projectID:        toolset.ProjectID,
		toolset:          toolset.Slug,
		environment:      selectedEnvironment,
		mcpEnvVariables:  parseMcpEnvVariables(r),
		authenticated:    authenticated,
		oauthTokenInputs: tokenInputs,
		sessionID:        sessionID,
		mode:             resolveToolMode(r, *toolset),
	}

	body, err := s.handleBatch(ctx, mcpInputs, batch)
	switch {
	case body == nil && err == nil:
		return respondWithNoContent(true, w)
	case err != nil:
		return NewErrorFromCause(batch[0].ID, err)
	}

	w.Header().Set("Content-Type", "application/json")
	w.WriteHeader(http.StatusOK)
	_, writeErr := w.Write(body)
	if writeErr != nil {
		return oops.E(oops.CodeUnexpected, writeErr, "failed to write response body")
	}

	return nil
}

func (s *Service) loadToolsetFromMcpSlug(ctx context.Context, mcpSlug string) (*toolsets_repo.Toolset, *customdomains.Context, error) {
	var toolset toolsets_repo.Toolset
	var toolsetErr error
	var customDomainCtx *customdomains.Context
	if domainCtx := customdomains.FromContext(ctx); domainCtx != nil {
		toolset, toolsetErr = s.toolsetsRepo.GetToolsetByMcpSlugAndCustomDomain(ctx, toolsets_repo.GetToolsetByMcpSlugAndCustomDomainParams{
			McpSlug:        conv.ToPGText(mcpSlug),
			CustomDomainID: uuid.NullUUID{UUID: domainCtx.DomainID, Valid: true},
		})
		customDomainCtx = domainCtx
	} else {
		toolset, toolsetErr = s.toolsetsRepo.GetToolsetByMcpSlug(ctx, conv.ToPGText(mcpSlug)) //
	}

	if toolsetErr != nil {
		return nil, nil, oops.E(oops.CodeNotFound, toolsetErr, "mcp server not found").Log(ctx, s.logger)
	}

	return &toolset, customDomainCtx, nil
}

func (s *Service) ServeAuthenticated(w http.ResponseWriter, r *http.Request) error {
	ctx := r.Context()
	var err error

	projectSlug := chi.URLParam(r, "project")
	if projectSlug == "" {
		return oops.E(oops.CodeBadRequest, nil, "a project slug must be provided")
	}

	toolsetSlug := chi.URLParam(r, "toolset")
	if toolsetSlug == "" {
		return oops.E(oops.CodeBadRequest, nil, "a toolset slug must be provided")
	}

	environmentSlug := chi.URLParam(r, "environment")
	if environmentSlug == "" {
		return oops.E(oops.CodeBadRequest, nil, "an environment slug must be provided")
	}

	sc := security.APIKeyScheme{
		Name:           auth.KeySecurityScheme,
		Scopes:         []string{"consumer"},
		RequiredScopes: []string{},
	}
	token := r.Header.Get("Authorization")
	token = strings.TrimPrefix(token, "Bearer ")
	token = strings.TrimPrefix(token, "bearer ")
	ctx, err = s.auth.Authorize(ctx, token, &sc)
	if err != nil {
		return oops.C(oops.CodeUnauthorized)
	}

	// Authorize with project
	sc = security.APIKeyScheme{
		Name:           auth.ProjectSlugSecuritySchema,
		Scopes:         []string{},
		RequiredScopes: []string{},
	}
	ctx, err = s.auth.Authorize(ctx, projectSlug, &sc)
	if err != nil {
		return oops.C(oops.CodeUnauthorized)
	}

	defer o11y.LogDefer(ctx, s.logger, func() error {
		return r.Body.Close()
	})

	// authorization check
	authCtx, ok := contextvalues.GetAuthContext(ctx)
	if !ok || authCtx == nil || authCtx.ProjectID == nil {
		return oops.C(oops.CodeUnauthorized)
	}

	var batch batchedRawRequest
	err = json.NewDecoder(r.Body).Decode(&batch)
	switch {
	case errors.Is(err, io.EOF):
		return nil
	case err != nil:
		return oops.E(oops.CodeBadRequest, err, "failed to decode request body").Log(ctx, s.logger)
	}

	if len(batch) == 0 {
		return respondWithNoContent(true, w)
	}

	sessionID := parseMcpSessionID(r.Header)
	w.Header().Set("Mcp-Session-Id", sessionID)

	toolset, err := s.toolsetsRepo.GetToolset(ctx, toolsets_repo.GetToolsetParams{
		Slug:      toolsetSlug,
		ProjectID: *authCtx.ProjectID,
	})
	if err != nil {
		return oops.E(oops.CodeNotFound, err, "toolset not found").Log(ctx, s.logger)
	}

	mcpInputs := &mcpInputs{
		projectID:        *authCtx.ProjectID,
		toolset:          toolsetSlug,
		environment:      environmentSlug,
		mcpEnvVariables:  parseMcpEnvVariables(r),
		authenticated:    true,
		oauthTokenInputs: []oauthTokenInputs{},
		sessionID:        sessionID,
		mode:             resolveToolMode(r, toolset),
	}

	body, err := s.handleBatch(ctx, mcpInputs, batch)
	switch {
	case body == nil && err == nil:
		return respondWithNoContent(true, w)
	case err != nil:
		return NewErrorFromCause(batch[0].ID, err)
	}

	w.Header().Set("Content-Type", "application/json")
	w.WriteHeader(http.StatusOK)
	_, writeErr := w.Write(body)
	if writeErr != nil {
		return oops.E(oops.CodeUnexpected, writeErr, "failed to write response body").Log(ctx, s.logger)
	}
	return nil
}

// TODO: this is for demo. There probably needs to still be annotation per toolset on if it allows dynamic tool calling
// Realistically you would need to embed and vectorize ahead of time
func resolveToolMode(r *http.Request, toolset toolsets_repo.Toolset) ToolMode {
	mode := r.Header.Get("Gram-Mode")
	mode = strings.TrimSpace(mode)
	mode = strings.ToLower(mode)

	if mode != "" {
		return ToolMode(mode)
	} else if toolset.ToolSelectionMode != "" {
		return ToolMode(toolset.ToolSelectionMode)
	}

	return ToolModeStatic
}

func (s *Service) handleBatch(ctx context.Context, payload *mcpInputs, batch batchedRawRequest) (json.RawMessage, error) {
	results := make([]json.RawMessage, 0, len(batch))
	for _, req := range batch {
		result, err := s.handleRequest(ctx, payload, req)
		switch {
		case result == nil && err == nil:
			return nil, nil
		case err != nil:
			bs, merr := json.Marshal(NewErrorFromCause(req.ID, err))
			if merr != nil {
				return nil, oops.E(oops.CodeUnexpected, merr, "failed to serialize error response").Log(ctx, s.logger)
			}

			result = bs
		}

		results = append(results, result)
	}

	if len(results) == 1 {
		return results[0], nil
	} else {
		m, err := json.Marshal(results)
		if err != nil {
			return nil, oops.E(oops.CodeUnexpected, err, "failed to serialize results").Log(ctx, s.logger)
		}

		return m, nil
	}
}

// parseMcpEnvVariables: Map potential user provided mcp variables into inputs
// Only inputs that match up with a security or server env var in the proxy will be used in the proxy
func parseMcpEnvVariables(r *http.Request) map[string]string {
	ignoredHeaders := []string{
		"mcp-session-id",
	}
	envVars := map[string]string{}
	for k := range r.Header {
		keySanitized := strings.ToLower(k)
		if strings.HasPrefix(keySanitized, "mcp-") && !slices.Contains(ignoredHeaders, keySanitized) {
			envVars[strings.ReplaceAll(strings.TrimPrefix(keySanitized, "mcp-"), "-", "_")] = r.Header.Get(k)
		}

	}

	return envVars
}

func (s *Service) handleRequest(ctx context.Context, payload *mcpInputs, req *rawRequest) (json.RawMessage, error) {
	if requestContext, _ := contextvalues.GetRequestContext(ctx); requestContext != nil {
		start := time.Now()
		defer func() {
			s.metrics.RecordMCPRequestDuration(ctx, req.Method, requestContext.Host+requestContext.ReqURL, time.Since(start))
		}()
	}

	switch req.Method {
	case "ping":
		return handlePing(ctx, s.logger, req.ID)
	case "initialize":
		return handleInitialize(ctx, s.logger, req, payload, s.posthog, s.toolsetsRepo, s.mcpMetadataRepo)
	case "notifications/initialized", "notifications/cancelled":
		return nil, nil
	case "tools/list":
		return handleToolsList(ctx, s.logger, s.db, payload, req, s.posthog, &s.toolsetCache, s.vectorToolStore, s.temporal)
	case "tools/call":
		return handleToolsCall(ctx, s.logger, s.metrics, s.db, s.env, payload, req, s.toolProxy, s.billingTracker, s.billingRepository, &s.toolsetCache, s.tcm, s.vectorToolStore, s.temporal)
	case "prompts/list":
		return handlePromptsList(ctx, s.logger, s.db, payload, req, &s.toolsetCache)
	case "prompts/get":
		return handlePromptsGet(ctx, s.logger, s.db, payload, req)
	case "resources/list":
		return handleResourcesList(ctx, s.logger, s.db, payload, req, &s.toolsetCache)
	case "resources/read":
		return handleResourcesRead(ctx, s.logger, s.db, payload, req, s.toolProxy, s.env, s.billingTracker, s.billingRepository, s.tcm)
	default:
		return nil, &rpcError{
			ID:      req.ID,
			Code:    methodNotFound,
			Message: fmt.Sprintf("%s: %s", req.Method, methodNotFound.UserMessage()),
			Data:    nil,
		}
	}
}

func parseMcpSessionID(headers http.Header) string {
	session := headers.Get("Mcp-Session-Id")
	if session == "" {
		session = uuid.New().String()
	}
	return session
}

func (s *Service) authenticateToken(ctx context.Context, token string) (context.Context, error) {
	// This just follows Goa's implementation of checking multiple key scopes as a union
	// Adding both scopes to the same RequiredScopes [] implies both scopes being required
	sc := security.APIKeyScheme{
		Name:           auth.KeySecurityScheme,
		RequiredScopes: []string{"consumer"},
		Scopes:         []string{},
	}
	ctx, err := s.auth.Authorize(ctx, token, &sc)
	if err == nil {
		return ctx, nil
	}

	sc = security.APIKeyScheme{
		Name:           auth.KeySecurityScheme,
		RequiredScopes: []string{"chat"},
		Scopes:         []string{},
	}
	ctx, err = s.auth.Authorize(ctx, token, &sc)
	if err != nil {
		return ctx, oops.E(oops.CodeUnauthorized, err, "failed to authorize with API key (requires consumer or chat scope)").Log(ctx, s.logger)
	}

	return ctx, nil
}<|MERGE_RESOLUTION|>--- conflicted
+++ resolved
@@ -383,50 +383,35 @@
 			})
 		}
 	default:
-<<<<<<< HEAD
-		if token == "" {
-			break
-		}
-
-		// see if we are authenticated with our own key
-		sc := security.APIKeyScheme{
-			Name:           auth.KeySecurityScheme,
-			RequiredScopes: []string{"consumer"},
-			Scopes:         []string{},
-		}
-
-		ctx, err = s.auth.Authorize(ctx, token, &sc)
-		if err != nil {
-			if !toolset.OauthProxyServerID.Valid {
-				return oops.E(oops.CodeUnauthorized, err, "failed to authorize with API key").Log(ctx, s.logger)
-			}
-
-			token, err := s.oauthService.ValidateAccessToken(ctx, toolset.ID, token)
-			if err != nil {
-				return oops.E(oops.CodeUnauthorized, err, "invalid or expired access token").Log(ctx, s.logger)
-			}
-
-			userInfo, err := s.sessions.GetUserInfoFromSpeakeasy(ctx, token.AccessToken)
-			if err != nil {
-				return oops.E(oops.CodeUnauthorized, err, "failed to get user info from access token").Log(ctx, s.logger)
-			}
-
-			hasOrgAccess := false
-			for _, org := range userInfo.Organizations {
-				if org.ID == toolset.OrganizationID {
-					hasOrgAccess = true
-					break
-				}
-			}
-
-			if !hasOrgAccess {
-				return oops.E(oops.CodeUnauthorized, nil, "unauthorized")
-=======
 		if token != "" {
 			ctx, err = s.authenticateToken(ctx, token)
 			if err != nil {
 				return err
->>>>>>> 32edc57e
+			}
+
+			// If toolset has OAuth proxy server, validate OAuth token and check org access
+			if toolset.OauthProxyServerID.Valid {
+				oauthToken, err := s.oauthService.ValidateAccessToken(ctx, toolset.ID, token)
+				if err != nil {
+					return oops.E(oops.CodeUnauthorized, err, "invalid or expired access token").Log(ctx, s.logger)
+				}
+
+				userInfo, err := s.sessions.GetUserInfoFromSpeakeasy(ctx, oauthToken.AccessToken)
+				if err != nil {
+					return oops.E(oops.CodeUnauthorized, err, "failed to get user info from access token").Log(ctx, s.logger)
+				}
+
+				hasOrgAccess := false
+				for _, org := range userInfo.Organizations {
+					if org.ID == toolset.OrganizationID {
+						hasOrgAccess = true
+						break
+					}
+				}
+
+				if !hasOrgAccess {
+					return oops.E(oops.CodeUnauthorized, nil, "unauthorized")
+				}
 			}
 		}
 	}
