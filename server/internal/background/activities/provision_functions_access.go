--- conflicted
+++ resolved
@@ -81,13 +81,8 @@
 			ProjectID:     projectID,
 			DeploymentID:  deploymentID,
 			FunctionID:    aid,
-<<<<<<< HEAD
-			EncryptionKey: []byte(sealedKey),
-			BearerFormat:  conv.ToPGText("GramV1"),
-=======
 			EncryptionKey: conv.NewSecret([]byte(sealedKey)),
 			BearerFormat:  conv.ToPGText("v01"),
->>>>>>> 2de5bbee
 		})
 		if err != nil {
 			return oops.E(oops.CodeUnexpected, err, "failed to create functions access").Log(ctx, logger, attr.SlogDeploymentFunctionsID(aid.String()))
