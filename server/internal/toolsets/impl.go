--- conflicted
+++ resolved
@@ -701,13 +701,8 @@
 		ProjectID:                         *authCtx.ProjectID,
 		OauthProxyServerID:                oauthProxyServer.ID,
 		Slug:                              conv.ToLower(payload.OauthProxyServer.Slug),
-<<<<<<< HEAD
-		AuthorizationEndpoint:             conv.ToPGText(payload.OauthProxyServer.AuthorizationEndpoint),
-		TokenEndpoint:                     conv.ToPGText(payload.OauthProxyServer.TokenEndpoint),
-=======
 		AuthorizationEndpoint:             conv.ToPGTextEmpty(payload.OauthProxyServer.AuthorizationEndpoint),
 		TokenEndpoint:                     conv.ToPGTextEmpty(payload.OauthProxyServer.TokenEndpoint),
->>>>>>> 35b31462
 		RegistrationEndpoint:              conv.PtrToPGText(nil),
 		ScopesSupported:                   payload.OauthProxyServer.ScopesSupported,
 		ResponseTypesSupported:            []string{"code"},
