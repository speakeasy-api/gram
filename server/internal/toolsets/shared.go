--- conflicted
+++ resolved
@@ -33,13 +33,7 @@
 	}
 }
 
-type ToolExecutionInfo struct {
-	Tool             *gateway.Tool
-	OrganizationSlug string
-	ProjectSlug      string
-}
-
-func (t *Toolsets) GetToolExecutionInfoByURN(ctx context.Context, toolUrn urn.Tool, projectID uuid.UUID) (*ToolExecutionInfo, error) {
+func (t *Toolsets) GetToolCallPlanByURN(ctx context.Context, toolUrn urn.Tool, projectID uuid.UUID) (*gateway.ToolCallPlan, error) {
 	switch toolUrn.Kind {
 	case urn.ToolKindHTTP:
 		tool, err := t.toolsRepo.GetHTTPToolDefinitionByURN(ctx, toolsRepo.GetHTTPToolDefinitionByURNParams{
@@ -49,7 +43,7 @@
 		if err != nil {
 			return nil, fmt.Errorf("get http tool definition by urn: %w", err)
 		}
-		return t.extractHTTPToolExecutionInfo(ctx, tool)
+		return t.extractHTTPToolCallPlan(ctx, tool)
 
 	case urn.ToolKindFunction:
 		tool, err := t.toolsRepo.GetFunctionToolByURN(ctx, toolsRepo.GetFunctionToolByURNParams{
@@ -59,7 +53,7 @@
 		if err != nil {
 			return nil, fmt.Errorf("get function tool definition by urn: %w", err)
 		}
-		return t.extractFunctionToolExecutionInfo(ctx, tool)
+		return t.extractFunctionToolCallPlan(ctx, tool)
 
 	default:
 		return nil, fmt.Errorf("unsupported tool kind: %s", toolUrn.Kind)
@@ -67,7 +61,7 @@
 }
 
 // TODO: should we consider moving /rpc/instances.invoke/tool onto URNs, only the playground uses it right now.
-func (t *Toolsets) GetToolExecutionInfoByID(ctx context.Context, id uuid.UUID, projectID uuid.UUID) (*ToolExecutionInfo, error) {
+func (t *Toolsets) GetToolCallPlanByID(ctx context.Context, id uuid.UUID, projectID uuid.UUID) (*gateway.ToolCallPlan, error) {
 	toolUrnStr, err := t.toolsRepo.GetToolUrnByID(ctx, toolsRepo.GetToolUrnByIDParams{
 		ProjectID: projectID,
 		ID:        id,
@@ -82,10 +76,10 @@
 		return nil, fmt.Errorf("unmarshal tool urn: %w", err)
 	}
 
-	return t.GetToolExecutionInfoByURN(ctx, toolURN, projectID)
-}
-
-func (t *Toolsets) extractHTTPToolExecutionInfo(ctx context.Context, tool toolsRepo.HttpToolDefinition) (*ToolExecutionInfo, error) {
+	return t.GetToolCallPlanByURN(ctx, toolURN, projectID)
+}
+
+func (t *Toolsets) extractHTTPToolCallPlan(ctx context.Context, tool toolsRepo.HttpToolDefinition) (*gateway.ToolCallPlan, error) {
 	securityKeysMap := make(map[string]bool)
 	securityKeys, securityScopes, err := security.ParseHTTPToolSecurityKeys(tool.Security)
 	if err != nil {
@@ -152,12 +146,17 @@
 		return nil, fmt.Errorf("parse path settings: %w", err)
 	}
 
-	gatewayTool := &gateway.HTTPTool{
-		ID:                 tool.ID.String(),
-		DeploymentID:       tool.DeploymentID.String(),
-		ProjectID:          tool.ProjectID.String(),
-		OrganizationID:     orgData.ID,
-		Name:               tool.Name,
+	descriptor := &gateway.ToolDescriptor{
+		ID:               tool.ID.String(),
+		URN:              tool.ToolUrn,
+		DeploymentID:     tool.DeploymentID.String(),
+		ProjectID:        tool.ProjectID.String(),
+		ProjectSlug:      orgData.ProjectSlug,
+		OrganizationID:   orgData.ID,
+		OrganizationSlug: orgData.Slug,
+		Name:             tool.Name,
+	}
+	plan := &gateway.HTTPToolCallPlan{
 		DefaultServerUrl:   gateway.NullString{Valid: tool.DefaultServerUrl.Valid, Value: tool.DefaultServerUrl.String},
 		ServerEnvVar:       tool.ServerEnvVar,
 		Method:             tool.HttpMethod,
@@ -172,35 +171,15 @@
 		ResponseFilter:     filter,
 	}
 
-	return &ToolExecutionInfo{
-		Tool:             gateway.NewHTTPTool(gatewayTool),
-		OrganizationSlug: orgData.Slug,
-		ProjectSlug:      orgData.ProjectSlug,
-	}, nil
-}
-
-<<<<<<< HEAD
-func (t *Toolsets) extractFunctionToolExecutionInfo(ctx context.Context, tool toolsRepo.FunctionToolDefinition) (*ToolExecutionInfo, error) {
-=======
+	return gateway.NewHTTPToolCallPlan(descriptor, plan), nil
+}
+
 func (t *Toolsets) extractFunctionToolCallPlan(ctx context.Context, tool toolsRepo.GetFunctionToolByURNRow) (*gateway.ToolCallPlan, error) {
->>>>>>> 2de5bbee
 	orgData, err := t.projects.GetProjectWithOrganizationMetadata(ctx, tool.ProjectID)
 	if err != nil {
 		return nil, fmt.Errorf("get project with organization metadata: %w", err)
 	}
 
-<<<<<<< HEAD
-	gatewayTool := &gateway.FunctionTool{
-		ID:             tool.ID.String(),
-		DeploymentID:   tool.DeploymentID.String(),
-		ProjectID:      tool.ProjectID.String(),
-		OrganizationID: orgData.ID,
-		FunctionID:     tool.FunctionID.String(),
-		Name:           tool.Name,
-		Runtime:        tool.Runtime,
-		InputSchema:    tool.InputSchema,
-		Variables:      tool.Variables,
-=======
 	flyURL := tool.FlyAppUrl.String
 	if flyURL == "" {
 		return nil, fmt.Errorf("no app url available for function tool")
@@ -224,14 +203,9 @@
 		Runtime:      tool.Runtime,
 		InputSchema:  tool.InputSchema,
 		Variables:    tool.Variables,
->>>>>>> 2de5bbee
-	}
-
-	return &ToolExecutionInfo{
-		Tool:             gateway.NewFunctionTool(gatewayTool),
-		OrganizationSlug: orgData.Slug,
-		ProjectSlug:      orgData.ProjectSlug,
-	}, nil
+	}
+
+	return gateway.NewFunctionToolCallPlan(descriptor, plan), nil
 }
 
 func UnmarshalParameterSettings(settings []byte) (map[string]*gateway.HTTPParameter, error) {
