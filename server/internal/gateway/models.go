package gateway

import (
	"errors"
<<<<<<< HEAD
=======

	"github.com/speakeasy-api/gram/server/internal/billing"
	"github.com/speakeasy-api/gram/server/internal/conv"
	"github.com/speakeasy-api/gram/server/internal/urn"
>>>>>>> 2de5bbee
)

type FilterType string

const (
	FilterTypeNone FilterType = "none"
	FilterTypeJQ   FilterType = "jq"
)

func NewFilterType(s string) (FilterType, error) {
	switch s {
	case "none", "":
		return FilterTypeNone, nil
	case "jq":
		return FilterTypeJQ, nil
	default:
		return FilterTypeNone, errors.New("invalid filter type: " + s)
	}
}

// HTTPTool describes how to translate a tool call into an HTTP request to be
// proxied to some downstream server.
type HTTPTool struct {
	ID             string `json:"id" yaml:"id"`
	DeploymentID   string `json:"deployment_id" yaml:"deployment_id"`
	ProjectID      string `json:"project_id" yaml:"project_id"`
	OrganizationID string `json:"organization_id" yaml:"organization_id"`
	Name           string `json:"name" yaml:"name"`

	DefaultServerUrl   NullString                `json:"default_server_url" yaml:"default_server_url"`
	ServerEnvVar       string                    `json:"server_env_var" yaml:"server_env_var"`
	Method             string                    `json:"method" yaml:"method"`
	Path               string                    `json:"path" yaml:"path"`
	Schema             []byte                    `json:"schema" yaml:"schema"`
	PathParams         map[string]*HTTPParameter `json:"path_params" yaml:"path_params"`
	QueryParams        map[string]*HTTPParameter `json:"query_params" yaml:"query_params"`
	HeaderParams       map[string]*HTTPParameter `json:"header_params" yaml:"header_params"`
	RequestContentType NullString                `json:"request_content_type" yaml:"request_content_type"`
	Security           []*HTTPToolSecurity       `json:"security" yaml:"security"`
	SecurityScopes     map[string][]string       `json:"security_scopes" yaml:"security_scopes"`

	ResponseFilter *ResponseFilter `json:"response_filter" yaml:"response_filter"`
}

// HTTPParameter holds the settings for encoding a parameter into an HTTP
// request.
type HTTPParameter struct {
	// Name is the name of the parameter as it should appear in the request.
	Name string `json:"name" yaml:"name"`
	// Style defines how the parameter encoding to use.
	Style string `json:"style" yaml:"style"`
	// Explode indicates whether the parameter should be exploded when it is an
	// array or object.
	Explode *bool `json:"explode" yaml:"explode"`
	// AllowEmptyValue indicates whether the parameter should appear in the
	// request even when it is empty.
	AllowEmptyValue bool `json:"allow_empty_value" yaml:"allow_empty_value"`
}

// HTTPToolSecurity describes the security requirements for a given HTTP endpoint.
type HTTPToolSecurity struct {
	ID           string     `json:"id" yaml:"id"`
	Key          string     `json:"key" yaml:"key"`
	Type         NullString `json:"type" yaml:"type"`
	Scheme       NullString `json:"scheme" yaml:"scheme"`
	Name         NullString `json:"name" yaml:"name"`
	Placement    NullString `json:"placement" yaml:"placement"`
	OAuthTypes   []string   `json:"oauth_types" yaml:"oauth_types"`
	OAuthFlows   []byte     `json:"oauth_flows" yaml:"oauth_flows"`
	EnvVariables []string   `json:"env_vars" yaml:"env_vars"`
}

// ResponseFilter describe an API response schema that can be filtered with an
// expression (jq and similar) provided at tool call time.
type ResponseFilter struct {
	Type         FilterType `json:"type" yaml:"type"`
	Schema       []byte     `json:"schema" yaml:"schema"`
	StatusCodes  []string   `json:"status_codes" yaml:"status_codes"`
	ContentTypes []string   `json:"content_types" yaml:"content_types"`
}

<<<<<<< HEAD
// FunctionTool describes a serverless function that can be invoked as a tool.
type FunctionTool struct {
	ID             string `json:"id" yaml:"id"`
	DeploymentID   string `json:"deployment_id" yaml:"deployment_id"`
	ProjectID      string `json:"project_id" yaml:"project_id"`
	OrganizationID string `json:"organization_id" yaml:"organization_id"`
	FunctionID     string `json:"function_id" yaml:"function_id"`
	Name           string `json:"name" yaml:"name"`
	Runtime        string `json:"runtime" yaml:"runtime"`
	InputSchema    []byte `json:"input_schema" yaml:"input_schema"`
	Variables      []byte `json:"variables" yaml:"variables"`
=======
var DisableResponseFiltering = &ResponseFilter{
	Type:         FilterTypeNone,
	Schema:       []byte{},
	StatusCodes:  []string{},
	ContentTypes: []string{},
}

// FunctionToolCallPlan describes a serverless function that can be invoked as a tool.
type FunctionToolCallPlan struct {
	FunctionID   string      `json:"function_id" yaml:"function_id"`
	ServerURL    string      `json:"server_url" yaml:"server_url"`
	Runtime      string      `json:"runtime" yaml:"runtime"`
	BearerFormat string      `json:"bearer_format" yaml:"bearer_format"`
	AuthSecret   conv.Secret `json:"auth_secret" yaml:"auth_secret"`
	InputSchema  []byte      `json:"input_schema" yaml:"input_schema"`
	Variables    []byte      `json:"variables" yaml:"variables"`
>>>>>>> 2de5bbee
}

type ToolKind string

const (
	ToolKindHTTP     ToolKind = "http"
	ToolKindFunction ToolKind = "function"
)

// Tool is a polymorphic type that can represent either an HTTPTool or a FunctionTool.
// Use NewHTTPTool or NewFunctionTool to create instances.
<<<<<<< HEAD
type Tool struct {
	kind         ToolKind
	HTTPTool     *HTTPTool
	FunctionTool *FunctionTool
}
=======
type ToolCallPlan struct {
	Kind        ToolKind
	BillingType billing.ToolCallType
	Descriptor  *ToolDescriptor
>>>>>>> 2de5bbee

// Kind returns the tool kind.
func (t *Tool) Kind() ToolKind {
	return t.kind
}

<<<<<<< HEAD
// NewHTTPTool creates a new Tool wrapping an HTTPTool.
func NewHTTPTool(httpTool *HTTPTool) *Tool {
	return &Tool{
		kind:         ToolKindHTTP,
		HTTPTool:     httpTool,
		FunctionTool: nil,
	}
}

// NewFunctionTool creates a new Tool wrapping a FunctionTool.
func NewFunctionTool(functionTool *FunctionTool) *Tool {
	return &Tool{
		kind:         ToolKindFunction,
		HTTPTool:     nil,
		FunctionTool: functionTool,
=======
// NewHTTPToolCallPlan creates a new Tool wrapping an HTTPTool.
func NewHTTPToolCallPlan(tool *ToolDescriptor, plan *HTTPToolCallPlan) *ToolCallPlan {
	return &ToolCallPlan{
		Kind:        ToolKindHTTP,
		BillingType: billing.ToolCallTypeHTTP,
		Descriptor:  tool,
		HTTP:        plan,
		Function:    nil,
	}
}

// NewFunctionToolCallPlan creates a new Tool wrapping a FunctionTool.
func NewFunctionToolCallPlan(tool *ToolDescriptor, plan *FunctionToolCallPlan) *ToolCallPlan {
	return &ToolCallPlan{
		Kind:        ToolKindFunction,
		BillingType: billing.ToolCallTypeFunction,
		Descriptor:  tool,
		HTTP:        nil,
		Function:    plan,
>>>>>>> 2de5bbee
	}
}

// IsHTTP returns true if this tool is an HTTP tool.
func (t *Tool) IsHTTP() bool {
	return t.HTTPTool != nil && t.kind == ToolKindHTTP
}

// IsFunction returns true if this tool is a function tool.
func (t *Tool) IsFunction() bool {
	return t.FunctionTool != nil && t.kind == ToolKindFunction
}<|MERGE_RESOLUTION|>--- conflicted
+++ resolved
@@ -2,13 +2,10 @@
 
 import (
 	"errors"
-<<<<<<< HEAD
-=======
 
 	"github.com/speakeasy-api/gram/server/internal/billing"
 	"github.com/speakeasy-api/gram/server/internal/conv"
 	"github.com/speakeasy-api/gram/server/internal/urn"
->>>>>>> 2de5bbee
 )
 
 type FilterType string
@@ -29,15 +26,20 @@
 	}
 }
 
-// HTTPTool describes how to translate a tool call into an HTTP request to be
+type ToolDescriptor struct {
+	ID               string   `json:"id" yaml:"id"`
+	URN              urn.Tool `json:"urn" yaml:"urn"`
+	Name             string   `json:"name" yaml:"name"`
+	DeploymentID     string   `json:"deployment_id" yaml:"deployment_id"`
+	ProjectID        string   `json:"project_id" yaml:"project_id"`
+	ProjectSlug      string   `json:"project_slug" yaml:"project_slug"`
+	OrganizationID   string   `json:"organization_id" yaml:"organization_id"`
+	OrganizationSlug string   `json:"organization_slug" yaml:"organization_slug"`
+}
+
+// HTTPToolCallPlan describes how to translate a tool call into an HTTP request to be
 // proxied to some downstream server.
-type HTTPTool struct {
-	ID             string `json:"id" yaml:"id"`
-	DeploymentID   string `json:"deployment_id" yaml:"deployment_id"`
-	ProjectID      string `json:"project_id" yaml:"project_id"`
-	OrganizationID string `json:"organization_id" yaml:"organization_id"`
-	Name           string `json:"name" yaml:"name"`
-
+type HTTPToolCallPlan struct {
 	DefaultServerUrl   NullString                `json:"default_server_url" yaml:"default_server_url"`
 	ServerEnvVar       string                    `json:"server_env_var" yaml:"server_env_var"`
 	Method             string                    `json:"method" yaml:"method"`
@@ -49,8 +51,7 @@
 	RequestContentType NullString                `json:"request_content_type" yaml:"request_content_type"`
 	Security           []*HTTPToolSecurity       `json:"security" yaml:"security"`
 	SecurityScopes     map[string][]string       `json:"security_scopes" yaml:"security_scopes"`
-
-	ResponseFilter *ResponseFilter `json:"response_filter" yaml:"response_filter"`
+	ResponseFilter     *ResponseFilter           `json:"response_filter" yaml:"response_filter"`
 }
 
 // HTTPParameter holds the settings for encoding a parameter into an HTTP
@@ -90,19 +91,6 @@
 	ContentTypes []string   `json:"content_types" yaml:"content_types"`
 }
 
-<<<<<<< HEAD
-// FunctionTool describes a serverless function that can be invoked as a tool.
-type FunctionTool struct {
-	ID             string `json:"id" yaml:"id"`
-	DeploymentID   string `json:"deployment_id" yaml:"deployment_id"`
-	ProjectID      string `json:"project_id" yaml:"project_id"`
-	OrganizationID string `json:"organization_id" yaml:"organization_id"`
-	FunctionID     string `json:"function_id" yaml:"function_id"`
-	Name           string `json:"name" yaml:"name"`
-	Runtime        string `json:"runtime" yaml:"runtime"`
-	InputSchema    []byte `json:"input_schema" yaml:"input_schema"`
-	Variables      []byte `json:"variables" yaml:"variables"`
-=======
 var DisableResponseFiltering = &ResponseFilter{
 	Type:         FilterTypeNone,
 	Schema:       []byte{},
@@ -119,7 +107,6 @@
 	AuthSecret   conv.Secret `json:"auth_secret" yaml:"auth_secret"`
 	InputSchema  []byte      `json:"input_schema" yaml:"input_schema"`
 	Variables    []byte      `json:"variables" yaml:"variables"`
->>>>>>> 2de5bbee
 }
 
 type ToolKind string
@@ -129,43 +116,17 @@
 	ToolKindFunction ToolKind = "function"
 )
 
-// Tool is a polymorphic type that can represent either an HTTPTool or a FunctionTool.
+// ToolCallPlan is a polymorphic type that can represent either an HTTPTool or a FunctionTool.
 // Use NewHTTPTool or NewFunctionTool to create instances.
-<<<<<<< HEAD
-type Tool struct {
-	kind         ToolKind
-	HTTPTool     *HTTPTool
-	FunctionTool *FunctionTool
-}
-=======
 type ToolCallPlan struct {
 	Kind        ToolKind
 	BillingType billing.ToolCallType
 	Descriptor  *ToolDescriptor
->>>>>>> 2de5bbee
 
-// Kind returns the tool kind.
-func (t *Tool) Kind() ToolKind {
-	return t.kind
+	HTTP     *HTTPToolCallPlan
+	Function *FunctionToolCallPlan
 }
 
-<<<<<<< HEAD
-// NewHTTPTool creates a new Tool wrapping an HTTPTool.
-func NewHTTPTool(httpTool *HTTPTool) *Tool {
-	return &Tool{
-		kind:         ToolKindHTTP,
-		HTTPTool:     httpTool,
-		FunctionTool: nil,
-	}
-}
-
-// NewFunctionTool creates a new Tool wrapping a FunctionTool.
-func NewFunctionTool(functionTool *FunctionTool) *Tool {
-	return &Tool{
-		kind:         ToolKindFunction,
-		HTTPTool:     nil,
-		FunctionTool: functionTool,
-=======
 // NewHTTPToolCallPlan creates a new Tool wrapping an HTTPTool.
 func NewHTTPToolCallPlan(tool *ToolDescriptor, plan *HTTPToolCallPlan) *ToolCallPlan {
 	return &ToolCallPlan{
@@ -185,16 +146,5 @@
 		Descriptor:  tool,
 		HTTP:        nil,
 		Function:    plan,
->>>>>>> 2de5bbee
 	}
-}
-
-// IsHTTP returns true if this tool is an HTTP tool.
-func (t *Tool) IsHTTP() bool {
-	return t.HTTPTool != nil && t.kind == ToolKindHTTP
-}
-
-// IsFunction returns true if this tool is a function tool.
-func (t *Tool) IsFunction() bool {
-	return t.FunctionTool != nil && t.kind == ToolKindFunction
 }