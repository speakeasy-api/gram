--- conflicted
+++ resolved
@@ -53,19 +53,19 @@
 	"Pragma",
 }
 
-type ResponseFilterRequest struct {
+type FilterRequest struct {
 	Type   string `json:"type"`
 	Filter string `json:"filter"`
 }
 
 type ToolCallBody struct {
-	PathParameters       map[string]any         `json:"pathParameters"`
-	QueryParameters      map[string]any         `json:"queryParameters"`
-	HeaderParameters     map[string]any         `json:"headerParameters"`
-	Body                 json.RawMessage        `json:"body"`
-	ResponseFilter       *ResponseFilterRequest `json:"responseFilter"`
-	EnvironmentVariables map[string]string      `json:"environmentVariables"`
-	GramRequestSummary   string                 `json:"gram-request-summary"`
+	PathParameters       map[string]any    `json:"pathParameters"`
+	QueryParameters      map[string]any    `json:"queryParameters"`
+	HeaderParameters     map[string]any    `json:"headerParameters"`
+	Body                 json.RawMessage   `json:"body"`
+	ResponseFilter       *FilterRequest    `json:"responseFilter"`
+	EnvironmentVariables map[string]string `json:"environmentVariables"`
+	GramRequestSummary   string            `json:"gram-request-summary"`
 }
 
 // CaseInsensitiveEnv provides case-insensitive environment variable lookup.
@@ -133,44 +133,39 @@
 	}
 }
 
-func (itp *ToolProxy) Do(
+func (tp *ToolProxy) Do(
 	ctx context.Context,
 	w http.ResponseWriter,
 	requestBody io.Reader,
 	env *CaseInsensitiveEnv,
-	gatewayTool *Tool,
-) error {
-	if !gatewayTool.IsHTTP() {
-		return fmt.Errorf("tool type not supported: %s", gatewayTool.Kind())
-	}
-
-	tool := gatewayTool.HTTPTool
-
-	ctx, span := itp.tracer.Start(ctx, "proxyToolCall", trace.WithAttributes(
-		attr.ToolName(tool.Name),
-		attr.ToolID(tool.ID),
-		attr.ProjectID(tool.ProjectID),
-		attr.DeploymentID(tool.DeploymentID),
-		attr.ToolCallSource(string(itp.source)),
-		attr.HTTPRoute(tool.Path), // this is just from the raw OpenAPI spec. It is not a path with any parameters filled in, so not identifiable.
+	plan *ToolCallPlan,
+) (err error) {
+	ctx, span := tp.tracer.Start(ctx, "gateway.toolCall", trace.WithAttributes(
+		attr.ToolName(plan.Descriptor.Name),
+		attr.ToolID(plan.Descriptor.ID),
+		attr.ProjectID(plan.Descriptor.ProjectID),
+		attr.DeploymentID(plan.Descriptor.DeploymentID),
+		attr.ToolCallSource(string(tp.source)),
 	))
-	defer span.End()
-
-	logger := itp.logger.With(
-		attr.SlogProjectID(tool.ProjectID),
-		attr.SlogDeploymentID(tool.DeploymentID),
-		attr.SlogToolID(tool.ID),
-		attr.SlogToolName(tool.Name),
-		attr.SlogToolCallSource(string(itp.source)),
-		attr.SlogHTTPRoute(tool.Path), // this is just from the raw OpenAPI spec. It is not a path with any parameters filled in, so not identifiable.
+	defer func() {
+		if err != nil {
+			span.SetStatus(codes.Error, err.Error())
+		}
+		span.End()
+	}()
+
+	logger := tp.logger.With(
+		attr.SlogProjectID(plan.Descriptor.ProjectID),
+		attr.SlogDeploymentID(plan.Descriptor.DeploymentID),
+		attr.SlogToolID(plan.Descriptor.ID),
+		attr.SlogToolName(plan.Descriptor.Name),
+		attr.SlogToolCallSource(string(tp.source)),
 	)
 
 	if env == nil {
 		env = NewCaseInsensitiveEnv()
 	}
 
-<<<<<<< HEAD
-=======
 	switch plan.Kind {
 	case "":
 		return oops.E(oops.CodeInvariantViolation, nil, "tool kind is not set").Log(ctx, tp.logger)
@@ -298,21 +293,16 @@
 		attr.SlogHTTPRoute(plan.Path), // this is just from the raw OpenAPI spec. It is not a path with any parameters filled in, so not identifiable.
 	)
 
->>>>>>> 2de5bbee
 	// Variable to capture status code for metrics
 	var responseStatusCode int
 	defer func() {
-		logger.InfoContext(ctx, "tool call",
+		logger.InfoContext(ctx, "http tool call",
 			attr.SlogHTTPResponseStatusCode(responseStatusCode),
-			attr.SlogHTTPRequestMethod(tool.Method),
-			attr.SlogHTTPResponseHeaderContentType(tool.RequestContentType.Value),
+			attr.SlogHTTPRequestMethod(plan.Method),
+			attr.SlogHTTPResponseHeaderContentType(plan.RequestContentType.Value),
 		)
 		// Record metrics for the tool call, some cardinality is introduced with org and tool name we will keep an eye on it
-<<<<<<< HEAD
-		itp.metrics.RecordHTTPToolCall(ctx, tool.OrganizationID, tool.Name, responseStatusCode)
-=======
 		tp.metrics.RecordToolCall(ctx, descriptor.OrganizationID, descriptor.URN, responseStatusCode)
->>>>>>> 2de5bbee
 
 		span.SetAttributes(attr.HTTPResponseStatusCode(responseStatusCode))
 	}()
@@ -331,8 +321,8 @@
 		return oops.E(oops.CodeBadRequest, err, "invalid request body").Log(ctx, logger)
 	}
 
-	if len(tool.Schema) > 0 {
-		bodyBytes, err = validateAndAttemptHealing(ctx, logger, bodyBytes, string(tool.Schema))
+	if len(plan.Schema) > 0 {
+		bodyBytes, err = validateAndAttemptHealing(ctx, logger, bodyBytes, string(plan.Schema))
 
 		// Extract the body field from healed bodyBytes
 		var healedToolCallBody ToolCallBody
@@ -363,11 +353,11 @@
 	}
 
 	// Handle path parameters
-	requestPath := tool.Path
+	requestPath := plan.Path
 	if toolCallBody.PathParameters != nil {
 		pathParams := make(map[string]string)
 		for name, value := range toolCallBody.PathParameters {
-			param := tool.PathParams[name]
+			param := plan.PathParams[name]
 			var settings *serialization.HTTPParameter
 			if param == nil {
 				logger.WarnContext(ctx, "no parameter settings found for path parameter", attr.SlogHTTPParamName(name))
@@ -397,16 +387,16 @@
 
 	// Get the server URL from the tool definition
 	var serverURL string
-	if tool.DefaultServerUrl.Valid {
-		serverURL = tool.DefaultServerUrl.Value
-	}
-
-	if envServerURL := processServerEnvVars(ctx, logger, tool, env); envServerURL != "" {
+	if plan.DefaultServerUrl.Valid {
+		serverURL = plan.DefaultServerUrl.Value
+	}
+
+	if envServerURL := processServerEnvVars(ctx, logger, plan, env); envServerURL != "" {
 		serverURL = envServerURL
 	}
 
 	if serverURL == "" {
-		logger.ErrorContext(ctx, "no server URL provided for tool", attr.SlogToolName(tool.Name))
+		logger.ErrorContext(ctx, "no server URL provided for tool", attr.SlogToolName(descriptor.Name))
 		return oops.E(oops.CodeInvalid, nil, "no server URL provided for tool").Log(ctx, logger)
 	}
 
@@ -422,7 +412,7 @@
 	}
 
 	var req *http.Request
-	if strings.HasPrefix(tool.RequestContentType.Value, "application/x-www-form-urlencoded") {
+	if strings.HasPrefix(plan.RequestContentType.Value, "application/x-www-form-urlencoded") {
 		encoded := ""
 		if len(toolCallBody.Body) > 0 {
 			// Assume toolCallBody.Body is a JSON object (map[string]interface{})
@@ -438,33 +428,33 @@
 		}
 		req, err = http.NewRequestWithContext(
 			ctx,
-			tool.Method,
+			plan.Method,
 			fullURL,
 			strings.NewReader(encoded),
 		)
 		if err != nil {
 			return oops.E(oops.CodeUnexpected, err, "failed to build url-encoded request").Log(ctx, logger)
 		}
-		req.Header.Set("Content-Type", tool.RequestContentType.Value)
+		req.Header.Set("Content-Type", plan.RequestContentType.Value)
 	} else {
 		req, err = http.NewRequestWithContext(
 			ctx,
-			tool.Method,
+			plan.Method,
 			fullURL,
 			bytes.NewReader(toolCallBody.Body),
 		)
 		if err != nil {
 			return oops.E(oops.CodeUnexpected, err, "failed to build json request").Log(ctx, logger)
 		}
-		if tool.RequestContentType.Value != "" {
-			req.Header.Set("Content-Type", tool.RequestContentType.Value)
+		if plan.RequestContentType.Value != "" {
+			req.Header.Set("Content-Type", plan.RequestContentType.Value)
 		}
 	}
 
 	if toolCallBody.QueryParameters != nil {
 		values := url.Values{}
 		for name, value := range toolCallBody.QueryParameters {
-			param := tool.QueryParams[name]
+			param := plan.QueryParams[name]
 			var settings *serialization.HTTPParameter
 			if param == nil {
 				logger.WarnContext(ctx, "no parameter settings found for query parameter", attr.SlogHTTPParamName(name))
@@ -494,7 +484,7 @@
 	// Handle header parameters (non security schemes)
 	if toolCallBody.HeaderParameters != nil {
 		for name, value := range toolCallBody.HeaderParameters {
-			param := tool.HeaderParams[name]
+			param := plan.HeaderParams[name]
 			var settings *serialization.HTTPParameter
 			if param == nil {
 				logger.WarnContext(ctx, "no parameter settings found for header parameter", attr.SlogHTTPParamName(name))
@@ -516,14 +506,25 @@
 		}
 	}
 
-	shouldContinue := processSecurity(ctx, logger, req, w, &responseStatusCode, tool, itp.cache, env, serverURL)
+	shouldContinue := processSecurity(ctx, logger, req, w, &responseStatusCode, descriptor, plan, tp.cache, env, serverURL)
 	if !shouldContinue {
 		return nil
 	}
 
 	req.Header.Set("X-Gram-Proxy", "1")
 
-	return reverseProxyRequest(ctx, logger, itp.tracer, tool, toolCallBody.ResponseFilter, w, req, itp.policy, &responseStatusCode)
+	return reverseProxyRequest(
+		ctx,
+		logger,
+		tp.tracer,
+		w,
+		req,
+		descriptor,
+		toolCallBody.ResponseFilter,
+		plan.ResponseFilter,
+		tp.policy,
+		&responseStatusCode,
+	)
 }
 
 type retryConfig struct {
@@ -581,13 +582,15 @@
 	return resp, err
 }
 
-func reverseProxyRequest(ctx context.Context,
+func reverseProxyRequest(
+	ctx context.Context,
 	logger *slog.Logger,
 	tracer trace.Tracer,
-	tool *HTTPTool,
-	responseFilter *ResponseFilterRequest,
 	w http.ResponseWriter,
 	req *http.Request,
+	tool *ToolDescriptor,
+	expression *FilterRequest,
+	filterConfig *ResponseFilter,
 	policy *guardian.Policy,
 	responseStatusCodeCapture *int,
 ) error {
@@ -715,7 +718,7 @@
 	} else {
 		var body io.Reader = resp.Body
 
-		result := handleResponseFiltering(ctx, logger, tool, responseFilter, resp)
+		result := handleResponseFiltering(ctx, logger, filterConfig, expression, resp)
 		if result != nil {
 			w.Header().Set("Content-Type", result.contentType)
 			w.Header().Set(constants.HeaderFilteredResponse, "1")
@@ -738,7 +741,7 @@
 	return nil
 }
 
-func processServerEnvVars(ctx context.Context, logger *slog.Logger, tool *HTTPTool, envVars *CaseInsensitiveEnv) string {
+func processServerEnvVars(ctx context.Context, logger *slog.Logger, tool *HTTPToolCallPlan, envVars *CaseInsensitiveEnv) string {
 	if tool.ServerEnvVar != "" {
 		envVar := envVars.Get(tool.ServerEnvVar)
 		if envVar != "" {
