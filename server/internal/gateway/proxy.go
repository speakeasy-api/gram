package gateway

import (
	"bytes"
	"context"
	"encoding/json"
	"errors"
	"fmt"
	"io"
	"log/slog"
	"mime"
	"net/http"
	"net/url"
	"reflect"
	"regexp"
	"runtime"
	"slices"
	"strconv"
	"strings"
	"time"

	tm "github.com/speakeasy-api/gram/server/internal/thirdparty/toolmetrics"
	"go.opentelemetry.io/contrib/instrumentation/net/http/otelhttp"
	"go.opentelemetry.io/otel/codes"
	"go.opentelemetry.io/otel/metric"
	"go.opentelemetry.io/otel/propagation"
	"go.opentelemetry.io/otel/trace"

	"github.com/speakeasy-api/gram/server/internal/attr"
	"github.com/speakeasy-api/gram/server/internal/cache"
	"github.com/speakeasy-api/gram/server/internal/constants"
	"github.com/speakeasy-api/gram/server/internal/encryption"
	"github.com/speakeasy-api/gram/server/internal/functions"
	"github.com/speakeasy-api/gram/server/internal/guardian"
	"github.com/speakeasy-api/gram/server/internal/o11y"
	"github.com/speakeasy-api/gram/server/internal/oops"
	"github.com/speakeasy-api/gram/server/internal/serialization"
)

type ToolCallSource string

const (
	ToolCallSourceDirect ToolCallSource = "direct"
	ToolCallSourceMCP    ToolCallSource = "mcp"
)

var proxiedHeaders = []string{
	"Cache-Control",
	"Content-Language",
	"Content-Length",
	"Content-Type",
	"Expires",
	"Last-Modified",
	"Pragma",
}

type FilterRequest struct {
	Type   string `json:"type"`
	Filter string `json:"filter"`
}

type ToolCallBody struct {
	PathParameters       map[string]any    `json:"pathParameters"`
	QueryParameters      map[string]any    `json:"queryParameters"`
	HeaderParameters     map[string]any    `json:"headerParameters"`
	Body                 json.RawMessage   `json:"body"`
	ResponseFilter       *FilterRequest    `json:"responseFilter"`
	EnvironmentVariables map[string]string `json:"environmentVariables"`
	GramRequestSummary   string            `json:"gram-request-summary"`
}

// CaseInsensitiveEnv provides case-insensitive environment variable lookup.
type CaseInsensitiveEnv struct {
	data map[string]string
}

// NewCaseInsensitiveEnv creates a new empty case-insensitive environment.
func NewCaseInsensitiveEnv() *CaseInsensitiveEnv {
	return &CaseInsensitiveEnv{data: make(map[string]string)}
}

// Get retrieves an environment variable value by key (case-insensitive).
func (c *CaseInsensitiveEnv) Get(key string) string {
	return c.data[strings.ToLower(key)]
}

// Set sets an environment variable value by key (case-insensitive).
func (c *CaseInsensitiveEnv) Set(key, value string) {
	c.data[strings.ToLower(key)] = value
}

type toolcallErrorSchema struct {
	Error string `json:"error"`
}

type InstanceToolProxyConfig struct {
	Source ToolCallSource
	Logger *slog.Logger
	Tracer trace.Tracer
	Meter  metric.Meter
	Cache  cache.Cache
}

type ToolProxy struct {
<<<<<<< HEAD
	source      ToolCallSource
	logger      *slog.Logger
	tracer      trace.Tracer
	metrics     *metrics
	cache       cache.Cache
	policy      *guardian.Policy
	toolMetrics tm.ToolMetricsProvider
=======
	source     ToolCallSource
	logger     *slog.Logger
	tracer     trace.Tracer
	metrics    *metrics
	encryption *encryption.Client
	cache      cache.Cache
	policy     *guardian.Policy
>>>>>>> 8d5db2d3
}

func NewToolProxy(
	logger *slog.Logger,
	tracerProivder trace.TracerProvider,
	meterProvider metric.MeterProvider,
	source ToolCallSource,
	enc *encryption.Client,
	cache cache.Cache,
	policy *guardian.Policy,
	toolMetrics tm.ToolMetricsProvider,
) *ToolProxy {
	tracer := tracerProivder.Tracer("github.com/speakeasy-api/gram/server/internal/gateway")
	meter := meterProvider.Meter("github.com/speakeasy-api/gram/server/internal/gateway")

	return &ToolProxy{
<<<<<<< HEAD
		source:      source,
		logger:      logger,
		tracer:      tracer,
		metrics:     newMetrics(meter, logger),
		cache:       cache,
		policy:      policy,
		toolMetrics: toolMetrics,
=======
		source:     source,
		logger:     logger,
		tracer:     tracer,
		metrics:    newMetrics(meter, logger),
		encryption: enc,
		cache:      cache,
		policy:     policy,
>>>>>>> 8d5db2d3
	}
}

func (tp *ToolProxy) Do(
	ctx context.Context,
	w http.ResponseWriter,
	requestBody io.Reader,
	env *CaseInsensitiveEnv,
	plan *ToolCallPlan,
) (err error) {
	ctx, span := tp.tracer.Start(ctx, "gateway.toolCall", trace.WithAttributes(
		attr.ToolName(plan.Descriptor.Name),
		attr.ToolID(plan.Descriptor.ID),
		attr.ProjectID(plan.Descriptor.ProjectID),
		attr.DeploymentID(plan.Descriptor.DeploymentID),
		attr.ToolCallSource(string(tp.source)),
	))
	defer func() {
		if err != nil {
			span.SetStatus(codes.Error, err.Error())
		}
		span.End()
	}()

	logger := tp.logger.With(
		attr.SlogProjectID(plan.Descriptor.ProjectID),
		attr.SlogDeploymentID(plan.Descriptor.DeploymentID),
		attr.SlogToolID(plan.Descriptor.ID),
		attr.SlogToolName(plan.Descriptor.Name),
		attr.SlogToolCallSource(string(tp.source)),
	)

	if env == nil {
		env = NewCaseInsensitiveEnv()
	}

	switch plan.Kind {
	case "":
		return oops.E(oops.CodeInvariantViolation, nil, "tool kind is not set").Log(ctx, tp.logger)
	case ToolKindFunction:
		return tp.doFunction(ctx, logger, w, requestBody, env, plan.Descriptor, plan.Function)
	case ToolKindHTTP:
		return tp.doHTTP(ctx, logger, w, requestBody, env, plan.Descriptor, plan.HTTP)
	default:
		return fmt.Errorf("tool type not supported: %s", plan.Kind)
	}
}

func (tp *ToolProxy) doFunction(
	ctx context.Context,
	logger *slog.Logger,
	w http.ResponseWriter,
	requestBody io.Reader,
	env *CaseInsensitiveEnv,
	descriptor *ToolDescriptor,
	plan *FunctionToolCallPlan,
) error {
	method := http.MethodPost
	route := "/tool-call"
	span := trace.SpanFromContext(ctx)
	span.SetAttributes(
		attr.HTTPRoute(route),
	)
	logger = logger.With(
		attr.SlogHTTPRoute(route),
	)

	unsealedAuthKey, err := tp.encryption.Decrypt(string(plan.AuthSecret.Reveal()))
	if err != nil {
		return oops.E(oops.CodeUnexpected, err, "failed to access credentials for function tool call").Log(ctx, logger)
	}

	enc, err := encryption.NewWithBytes([]byte(unsealedAuthKey))
	if err != nil {
		return oops.E(oops.CodeUnexpected, err, "failed to create encryption client for function tool call").Log(ctx, logger)
	}

	endpoint, err := url.JoinPath(plan.ServerURL, route)
	if err != nil {
		return oops.E(oops.CodeUnexpected, err, "failed to parse function tool url").Log(ctx, logger)
	}

	token, err := functions.TokenV1(enc, functions.TokenRequestV1{
		ID:  plan.FunctionID,
		Exp: time.Now().Add(10 * time.Minute).Unix(),
	})
	if err != nil {
		return oops.E(oops.CodeUnexpected, err, "failed to create bearer token for function tool call").Log(ctx, logger)
	}

	var input json.RawMessage
	if err := json.NewDecoder(requestBody).Decode(&input); err != nil {
		return oops.E(oops.CodeBadRequest, err, "failed to read request body").Log(ctx, logger)
	}

	payload, err := json.Marshal(functions.CallToolPayload{
		ToolName:    descriptor.Name,
		Input:       input,
		Environment: env.data,
	})
	if err != nil {
		return oops.E(oops.CodeUnexpected, err, "failed to marshal function tool payload").Log(ctx, logger)
	}

	req, err := http.NewRequestWithContext(ctx, method, endpoint, bytes.NewReader(payload))
	if err != nil {
		return oops.E(oops.CodeUnexpected, err, "failed to create function tool request").Log(ctx, logger)
	}

	req.Header.Set("Authorization", "Bearer "+token)
	req.Header.Set("Content-Type", "application/json")

	var responseStatusCode int
	defer func() {
		rawct := w.Header().Get("content-type")
		ct, _, err := mime.ParseMediaType(rawct)
		if err != nil {
			ct = rawct
		}
		ct = ct[:min(len(ct), 100)]

		logger.InfoContext(ctx, "function tool call",
			attr.SlogHTTPResponseStatusCode(responseStatusCode),
			attr.SlogHTTPRequestMethod(method),
			attr.SlogHTTPResponseHeaderContentType(ct),
		)
		// Record metrics for the tool call, some cardinality is introduced with org and tool name we will keep an eye on it
		tp.metrics.RecordToolCall(ctx, descriptor.OrganizationID, descriptor.URN, responseStatusCode)

		span.SetAttributes(attr.HTTPResponseStatusCode(responseStatusCode))
	}()

	return reverseProxyRequest(
		ctx,
		logger,
		tp.tracer,
		w,
		req,
		descriptor,
		&FilterRequest{Type: "none", Filter: ""},
		DisableResponseFiltering,
		tp.policy,
		&responseStatusCode,
	)
}

func (tp *ToolProxy) doHTTP(
	ctx context.Context,
	logger *slog.Logger,
	w http.ResponseWriter,
	requestBody io.Reader,
	env *CaseInsensitiveEnv,
	descriptor *ToolDescriptor,
	plan *HTTPToolCallPlan,
) error {
	span := trace.SpanFromContext(ctx)
	span.SetAttributes(
		attr.HTTPRoute(plan.Path), // this is just from the raw OpenAPI spec. It is not a path with any parameters filled in, so not identifiable.
	)
	logger = logger.With(
		attr.SlogHTTPRoute(plan.Path), // this is just from the raw OpenAPI spec. It is not a path with any parameters filled in, so not identifiable.
	)

	// Variable to capture status code for metrics
	var responseStatusCode int
	defer func() {
		logger.InfoContext(ctx, "http tool call",
			attr.SlogHTTPResponseStatusCode(responseStatusCode),
			attr.SlogHTTPRequestMethod(plan.Method),
			attr.SlogHTTPResponseHeaderContentType(plan.RequestContentType.Value),
		)
		// Record metrics for the tool call, some cardinality is introduced with org and tool name we will keep an eye on it
		tp.metrics.RecordToolCall(ctx, descriptor.OrganizationID, descriptor.URN, responseStatusCode)

		span.SetAttributes(attr.HTTPResponseStatusCode(responseStatusCode))
	}()

	bodyBytes, err := io.ReadAll(requestBody)
	if err != nil {
		return oops.E(oops.CodeBadRequest, err, "failed to read request body").Log(ctx, logger)
	}

	var toolCallBody ToolCallBody
	dec := json.NewDecoder(bytes.NewReader(bodyBytes))
	// We use json.Number for accurate decoding in path, query, and header parameters.
	dec.UseNumber()

	if err := dec.Decode(&toolCallBody); err != nil {
		return oops.E(oops.CodeBadRequest, err, "invalid request body").Log(ctx, logger)
	}

	if len(plan.Schema) > 0 {
		bodyBytes, err = validateAndAttemptHealing(ctx, logger, bodyBytes, string(plan.Schema))

		// Extract the body field from healed bodyBytes
		var healedToolCallBody ToolCallBody
		if unmarshalErr := json.Unmarshal(bodyBytes, &healedToolCallBody); unmarshalErr == nil {
			toolCallBody.Body = healedToolCallBody.Body
		}

		// If still invalid after healing attempt, return error
		if err != nil {
			logger.InfoContext(ctx, "tool call request schema failed validation", attr.SlogError(err))
			responseStatusCode = http.StatusBadRequest
			w.Header().Set("Content-Type", "application/json")
			w.WriteHeader(http.StatusBadRequest)
			if err := json.NewEncoder(w).Encode(toolcallErrorSchema{
				Error: fmt.Sprintf("The input to the tool is invalid with the attached error. Please review the tool schema closely: %s", err.Error()),
			}); err != nil {
				logger.ErrorContext(ctx, "failed to encode tool call error", attr.SlogError(err))
			}
			return nil
		}
	}

	// environment variable overrides on tool calls typically defined in the SDK
	if toolCallBody.EnvironmentVariables != nil {
		for k, v := range toolCallBody.EnvironmentVariables {
			env.Set(k, v)
		}
	}

	// Handle path parameters
	requestPath := plan.Path
	if toolCallBody.PathParameters != nil {
		pathParams := make(map[string]string)
		for name, value := range toolCallBody.PathParameters {
			param := plan.PathParams[name]
			var settings *serialization.HTTPParameter
			if param == nil {
				logger.WarnContext(ctx, "no parameter settings found for path parameter", attr.SlogHTTPParamName(name))
			} else {
				settings = &serialization.HTTPParameter{
					Name:            param.Name,
					Style:           param.Style,
					Explode:         param.Explode,
					AllowEmptyValue: param.AllowEmptyValue,
				}
			}
			// style: simple and explode: false is the default serialization for path parameters
			params := serialization.ParsePathAndHeaderParameter(ctx, logger, name, reflect.TypeOf(value), reflect.ValueOf(value), settings)
			if params != nil && params[name] != "" {
				pathParams[name] = params[name]
			} else {
				logger.ErrorContext(ctx, "failed to parse path parameter", attr.SlogHTTPParamName(name))
			}
		}
		urlStr := insertPathParams(requestPath, pathParams)
		parsedURL, parseErr := url.Parse(urlStr)
		if parseErr != nil {
			return oops.E(oops.CodeUnexpected, parseErr, "failed to parse URL with path parameters").Log(ctx, logger)
		}
		requestPath = parsedURL.String()
	}

	// Get the server URL from the tool definition
	var serverURL string
	if plan.DefaultServerUrl.Valid {
		serverURL = plan.DefaultServerUrl.Value
	}

	if envServerURL := processServerEnvVars(ctx, logger, plan, env); envServerURL != "" {
		serverURL = envServerURL
	}

	if serverURL == "" {
		logger.ErrorContext(ctx, "no server URL provided for tool", attr.SlogToolName(descriptor.Name))
		return oops.E(oops.CodeInvalid, nil, "no server URL provided for tool").Log(ctx, logger)
	}

	fullURL, err := url.JoinPath(serverURL, requestPath)
	var urlErr *url.Error
	switch {
	case errors.As(err, &urlErr) && urlErr.Err != nil:
		return oops.E(oops.CodeInvalid, err, "error parsing server url: %s", urlErr.Err.Error()).Log(ctx, logger)
	case err != nil:
		// we do not want to print the full err here because it may leak the server URL which can contain
		// sensitive information like usernames, passwords, etc.
		return oops.E(oops.CodeInvalid, err, "error parsing server url").Log(ctx, logger)
	}

	var req *http.Request
	if strings.HasPrefix(plan.RequestContentType.Value, "application/x-www-form-urlencoded") {
		encoded := ""
		if len(toolCallBody.Body) > 0 {
			// Assume toolCallBody.Body is a JSON object (map[string]interface{})
			var formMap map[string]interface{}
			if err := json.Unmarshal(toolCallBody.Body, &formMap); err != nil {
				return oops.E(oops.CodeBadRequest, err, "failed to parse form body").Log(ctx, logger)
			}
			values := url.Values{}
			for k, v := range formMap {
				formEncodeValue(values, k, v)
			}
			encoded = values.Encode()
		}
		req, err = http.NewRequestWithContext(
			ctx,
			plan.Method,
			fullURL,
			strings.NewReader(encoded),
		)
		if err != nil {
			return oops.E(oops.CodeUnexpected, err, "failed to build url-encoded request").Log(ctx, logger)
		}
		req.Header.Set("Content-Type", plan.RequestContentType.Value)
	} else {
		req, err = http.NewRequestWithContext(
			ctx,
			plan.Method,
			fullURL,
			bytes.NewReader(toolCallBody.Body),
		)
		if err != nil {
			return oops.E(oops.CodeUnexpected, err, "failed to build json request").Log(ctx, logger)
		}
		if plan.RequestContentType.Value != "" {
			req.Header.Set("Content-Type", plan.RequestContentType.Value)
		}
	}

	if toolCallBody.QueryParameters != nil {
		values := url.Values{}
		for name, value := range toolCallBody.QueryParameters {
			param := plan.QueryParams[name]
			var settings *serialization.HTTPParameter
			if param == nil {
				logger.WarnContext(ctx, "no parameter settings found for query parameter", attr.SlogHTTPParamName(name))
			} else {
				settings = &serialization.HTTPParameter{
					Name:            param.Name,
					Style:           param.Style,
					Explode:         param.Explode,
					AllowEmptyValue: param.AllowEmptyValue,
				}
			}
			// style: form and explode: true with , delimiter is default for query parameters
			params := serialization.ParseQueryParameter(ctx, logger, name, reflect.TypeOf(value), reflect.ValueOf(value), settings)
			if len(params) > 0 {
				for name, value := range params {
					for _, vv := range value {
						values.Add(name, vv)
					}
				}
			} else {
				logger.ErrorContext(ctx, "failed to parse query parameter", attr.SlogHTTPParamName(name))
			}
		}
		req.URL.RawQuery = values.Encode()
	}

	// Handle header parameters (non security schemes)
	if toolCallBody.HeaderParameters != nil {
		for name, value := range toolCallBody.HeaderParameters {
			param := plan.HeaderParams[name]
			var settings *serialization.HTTPParameter
			if param == nil {
				logger.WarnContext(ctx, "no parameter settings found for header parameter", attr.SlogHTTPParamName(name))
			} else {
				settings = &serialization.HTTPParameter{
					Name:            param.Name,
					Style:           param.Style,
					Explode:         param.Explode,
					AllowEmptyValue: param.AllowEmptyValue,
				}
			}
			// style: simple and explode: false is the default serialization for headers
			params := serialization.ParsePathAndHeaderParameter(ctx, logger, name, reflect.TypeOf(value), reflect.ValueOf(value), settings)
			if params != nil && params[name] != "" {
				req.Header.Set(name, params[name])
			} else {
				logger.ErrorContext(ctx, "failed to parse header parameter", attr.SlogHTTPParamName(name))
			}
		}
	}

	shouldContinue := processSecurity(ctx, logger, req, w, &responseStatusCode, descriptor, plan, tp.cache, env, serverURL)
	if !shouldContinue {
		return nil
	}

	req.Header.Set("X-Gram-Proxy", "1")

	return reverseProxyRequest(
		ctx,
		logger,
		tp.tracer,
		w,
		req,
		descriptor,
		toolCallBody.ResponseFilter,
		plan.ResponseFilter,
		tp.policy,
		&responseStatusCode,
		tp.toolMetrics,
	)
}

type retryConfig struct {
	initialInterval time.Duration
	maxInterval     time.Duration
	maxAttempts     int
	backoffFactor   float64
	statusCodes     []int    // HTTP status codes to retry on
	methods         []string // HTTP methods to retry on
}

func retryWithBackoff(
	ctx context.Context,
	retryBackoff retryConfig,
	doRequest func() (*http.Response, error),
) (*http.Response, error) {
	var resp *http.Response
	var err error
	delayInterval := retryBackoff.initialInterval
	for attempt := 0; attempt < retryBackoff.maxAttempts; attempt++ {
		if attempt > 0 {
			select {
			case <-time.After(delayInterval):
			case <-ctx.Done():
				return nil, fmt.Errorf("retry context done: %w", ctx.Err())
			}

			delayInterval = min(time.Duration(float64(delayInterval)*retryBackoff.backoffFactor), retryBackoff.maxInterval)
		}
		resp, err = doRequest()
		// retry by default on gateway errors
		if err != nil {
			continue
		}

		if !slices.Contains(retryBackoff.methods, resp.Request.Method) || !slices.Contains(retryBackoff.statusCodes, resp.StatusCode) {
			return resp, err
		}

		if retryAfter := resp.Header.Get("retry-after"); retryAfter != "" {
			if parsedNumber, err := strconv.ParseInt(retryAfter, 10, 64); err == nil && parsedNumber > 0 {
				retryAfterDuration := time.Duration(parsedNumber) * time.Second
				delayInterval = min(retryAfterDuration, retryBackoff.maxInterval)
				continue
			}

			if parsedDate, err := time.Parse(time.RFC1123, retryAfter); err == nil {
				retryAfterDuration := time.Until(parsedDate)
				if retryAfterDuration > 0 {
					delayInterval = min(retryAfterDuration, retryBackoff.maxInterval)
				}
			}
		}
	}
	return resp, err
}

func reverseProxyRequest(
	ctx context.Context,
	logger *slog.Logger,
	tracer trace.Tracer,
	w http.ResponseWriter,
	req *http.Request,
	tool *ToolDescriptor,
	expression *FilterRequest,
	filterConfig *ResponseFilter,
	policy *guardian.Policy,
	responseStatusCodeCapture *int,
	tcm tm.ToolMetricsProvider,
) error {
	ctx, span := tracer.Start(ctx, fmt.Sprintf("tool_proxy.%s", tool.Name))
	defer span.End()

	transport := &http.Transport{
		Proxy:                 http.ProxyFromEnvironment,
		DialContext:           policy.Dialer().DialContext,
		MaxIdleConns:          100,
		IdleConnTimeout:       90 * time.Second,
		TLSHandshakeTimeout:   10 * time.Second,
		ExpectContinueTimeout: 1 * time.Second,
		ForceAttemptHTTP2:     true,
		MaxIdleConnsPerHost:   runtime.GOMAXPROCS(0) + 1,
	}

	// Wrap with HTTP logging round tripper
	loggingTransport := tm.NewHTTPLoggingRoundTripper(transport, tcm, logger, tracer)

	otelTransport := otelhttp.NewTransport(
		loggingTransport,
		otelhttp.WithPropagators(propagation.TraceContext{}),
	)

	client := &http.Client{
		Timeout:   60 * time.Second,
		Transport: otelTransport,
	}

	// Add tool to context for the round tripper
	toolInfo := &tm.ToolInfo{
		ID:             tool.ID,
		Urn:            tool.URN.String(),
		Name:           tool.Name,
		ProjectID:      tool.ProjectID,
		DeploymentID:   tool.DeploymentID,
		OrganizationID: tool.OrganizationID,
	}

	ctx = context.WithValue(ctx, tm.ToolInfoContextKey, toolInfo)

	// Track request body size
	var requestBodySize int

	executeRequest := func() (*http.Response, error) {
		// Clone the request for each retry attempt
		retryReq := req.Clone(ctx)

		// Set the fresh body on the cloned request and wrap with counter
		if req.Body != nil && req.GetBody != nil {
			freshBody, err := req.GetBody()
			if err != nil {
				return nil, fmt.Errorf("retry: clone request body: %w", err)
			}

			// Wrap body to count bytes as they're sent
			retryReq.Body = tm.NewCountingReadCloser(freshBody, func(count int) {
				requestBodySize = count
			})
		}

		retryCtx := context.WithValue(retryReq.Context(), tm.RequestBodyContextKey, &requestBodySize)
		retryReq = retryReq.WithContext(retryCtx)

		return client.Do(retryReq)
	}
	resp, err := retryWithBackoff(ctx, retryConfig{
		initialInterval: 500 * time.Millisecond,
		maxInterval:     5 * time.Second,
		maxAttempts:     3,
		backoffFactor:   2,
		statusCodes: []int{ // reasonable status code presets
			408, // Request Timeout
			429, // Rate Limit Exceeded
			500, // Internal Server Error
			502, // Bad Gateway
			503, // Service Unavailable
			504, // Gateway Timeout
			509, // Bandwidth Limit Exceeded
			521, // Web Server Is Down (Cloudflare)
			522, // Connection Timed Out (Cloudflare)
			523, // Origin Is Unreachable (Cloudflare)
			524, // A Timeout Occurred (Cloudflare)
		},
		methods: []string{
			http.MethodGet,
		},
	}, executeRequest)
	if err != nil {
		span.SetStatus(codes.Error, err.Error())
		return oops.E(oops.CodeGatewayError, err, "failed to execute request").Log(ctx, logger)
	}
	defer o11y.LogDefer(ctx, logger, func() error {
		return resp.Body.Close()
	})

	if len(resp.Trailer) > 0 {
		var trailerKeys []string
		for key := range resp.Trailer {
			trailerKeys = append(trailerKeys, key)
		}
		w.Header().Set("Trailer", strings.Join(trailerKeys, ", "))
	}

	// We proxy over approved headers
	for key, values := range resp.Header {
		for _, value := range values {
			if slices.Contains(proxiedHeaders, key) {
				w.Header().Add(key, value)
			}
		}
	}

	// Copy cookies from response
	for _, cookie := range resp.Cookies() {
		http.SetCookie(w, cookie)
	}

	span.SetAttributes(attr.HTTPResponseExternal(true))
	w.Header().Set(constants.HeaderProxiedResponse, "1")

	finalStatusCode := resp.StatusCode
	if strings.HasPrefix(resp.Header.Get("Content-Type"), "text/event-stream") {
		w.WriteHeader(finalStatusCode)

		// Streaming mode: flush after each chunk
		logger.InfoContext(ctx, "streaming with flush", attr.SlogHTTPResponseHeaderContentType(resp.Header.Get("Content-Type")))

		buf := make([]byte, 32*1024)
		flusher, canFlush := w.(http.Flusher)

		for {
			n, err := resp.Body.Read(buf)
			if n > 0 {
				if _, writeErr := w.Write(buf[:n]); writeErr != nil {
					logger.ErrorContext(ctx, "client write failed", attr.SlogError(writeErr))
					break
				}
				if canFlush {
					flusher.Flush()
				}
			}
			if err != nil {
				if err != io.EOF {
					span.SetStatus(codes.Error, err.Error())
					logger.ErrorContext(ctx, "upstream read failed", attr.SlogError(err))
				}
				break
			}
		}
	} else {
		var body io.Reader = resp.Body

		result := handleResponseFiltering(ctx, logger, filterConfig, expression, resp)
		if result != nil {
			w.Header().Set("Content-Type", result.contentType)
			w.Header().Set(constants.HeaderFilteredResponse, "1")
			span.SetAttributes(attr.HTTPResponseFiltered(true))
			finalStatusCode = result.statusCode
			body = result.resp
		}

		w.WriteHeader(finalStatusCode)
		if _, err := io.Copy(w, body); err != nil {
			span.SetStatus(codes.Error, err.Error())
			logger.ErrorContext(ctx, "failed to copy response body", attr.SlogError(err))
		}
	}

	if responseStatusCodeCapture != nil {
		*responseStatusCodeCapture = finalStatusCode
	}

	return nil
}

func processServerEnvVars(ctx context.Context, logger *slog.Logger, tool *HTTPToolCallPlan, envVars *CaseInsensitiveEnv) string {
	if tool.ServerEnvVar != "" {
		envVar := envVars.Get(tool.ServerEnvVar)
		if envVar != "" {
			return envVar
		} else {
			logger.WarnContext(ctx, "provided variables for server not found", attr.SlogEnvVarName(tool.ServerEnvVar))
		}
	}
	return ""
}

var paramRegex = regexp.MustCompile(`{([^}]+)}`)

func insertPathParams(urlStr string, params map[string]string) string {
	if len(params) == 0 {
		return urlStr
	}

	return paramRegex.ReplaceAllStringFunc(urlStr, func(match string) string {
		name := match[1 : len(match)-1]
		if value, ok := params[name]; ok {
			return value
		}
		return match
	})
}

// encodeValue recursively encodes a value into URL form format, specifically handling deep objects
func formEncodeValue(values url.Values, key string, value any) {
	switch v := value.(type) {
	case []interface{}:
		// Handle arrays: key[0]=val1&key[1]=val2
		for i, item := range v {
			indexKey := fmt.Sprintf("%s[%d]", key, i)
			formEncodeValue(values, indexKey, item)
		}
	case map[string]interface{}:
		// Handle objects: key[field]=value
		for k, val := range v {
			objKey := fmt.Sprintf("%s[%s]", key, k)
			formEncodeValue(values, objKey, val)
		}
	default:
		// Handle primitives
		values.Set(key, fmt.Sprintf("%v", value))
	}
}<|MERGE_RESOLUTION|>--- conflicted
+++ resolved
@@ -102,23 +102,14 @@
 }
 
 type ToolProxy struct {
-<<<<<<< HEAD
 	source      ToolCallSource
 	logger      *slog.Logger
 	tracer      trace.Tracer
 	metrics     *metrics
+	encryption  *encryption.Client
 	cache       cache.Cache
 	policy      *guardian.Policy
 	toolMetrics tm.ToolMetricsProvider
-=======
-	source     ToolCallSource
-	logger     *slog.Logger
-	tracer     trace.Tracer
-	metrics    *metrics
-	encryption *encryption.Client
-	cache      cache.Cache
-	policy     *guardian.Policy
->>>>>>> 8d5db2d3
 }
 
 func NewToolProxy(
@@ -135,23 +126,14 @@
 	meter := meterProvider.Meter("github.com/speakeasy-api/gram/server/internal/gateway")
 
 	return &ToolProxy{
-<<<<<<< HEAD
 		source:      source,
 		logger:      logger,
 		tracer:      tracer,
 		metrics:     newMetrics(meter, logger),
+		encryption:  enc,
 		cache:       cache,
 		policy:      policy,
 		toolMetrics: toolMetrics,
-=======
-		source:     source,
-		logger:     logger,
-		tracer:     tracer,
-		metrics:    newMetrics(meter, logger),
-		encryption: enc,
-		cache:      cache,
-		policy:     policy,
->>>>>>> 8d5db2d3
 	}
 }
 
