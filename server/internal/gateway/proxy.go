package gateway

import (
	"bytes"
	"context"
	"encoding/json"
	"errors"
	"fmt"
	"io"
	"log/slog"
	"net/http"
	"net/url"
	"reflect"
	"regexp"
	"runtime"
	"slices"
	"strconv"
	"strings"
	"time"

	tm "github.com/speakeasy-api/gram/server/internal/thirdparty/toolmetrics"
	"go.opentelemetry.io/contrib/instrumentation/net/http/otelhttp"
	"go.opentelemetry.io/otel/codes"
	"go.opentelemetry.io/otel/metric"
	"go.opentelemetry.io/otel/propagation"
	"go.opentelemetry.io/otel/trace"

	"github.com/speakeasy-api/gram/server/internal/attr"
	"github.com/speakeasy-api/gram/server/internal/cache"
	"github.com/speakeasy-api/gram/server/internal/constants"
	"github.com/speakeasy-api/gram/server/internal/guardian"
	"github.com/speakeasy-api/gram/server/internal/o11y"
	"github.com/speakeasy-api/gram/server/internal/oops"
	"github.com/speakeasy-api/gram/server/internal/serialization"
)

type ToolCallSource string

const (
	ToolCallSourceDirect ToolCallSource = "direct"
	ToolCallSourceMCP    ToolCallSource = "mcp"
)

var proxiedHeaders = []string{
	"Cache-Control",
	"Content-Language",
	"Content-Length",
	"Content-Type",
	"Expires",
	"Last-Modified",
	"Pragma",
}

type FilterRequest struct {
	Type   string `json:"type"`
	Filter string `json:"filter"`
}

type ToolCallBody struct {
	PathParameters       map[string]any    `json:"pathParameters"`
	QueryParameters      map[string]any    `json:"queryParameters"`
	HeaderParameters     map[string]any    `json:"headerParameters"`
	Body                 json.RawMessage   `json:"body"`
	ResponseFilter       *FilterRequest    `json:"responseFilter"`
	EnvironmentVariables map[string]string `json:"environmentVariables"`
	GramRequestSummary   string            `json:"gram-request-summary"`
}

// CaseInsensitiveEnv provides case-insensitive environment variable lookup.
type CaseInsensitiveEnv struct {
	data map[string]string
}

// NewCaseInsensitiveEnv creates a new empty case-insensitive environment.
func NewCaseInsensitiveEnv() *CaseInsensitiveEnv {
	return &CaseInsensitiveEnv{data: make(map[string]string)}
}

// Get retrieves an environment variable value by key (case-insensitive).
func (c *CaseInsensitiveEnv) Get(key string) string {
	return c.data[strings.ToLower(key)]
}

// Set sets an environment variable value by key (case-insensitive).
func (c *CaseInsensitiveEnv) Set(key, value string) {
	c.data[strings.ToLower(key)] = value
}

type toolcallErrorSchema struct {
	Error string `json:"error"`
}

type InstanceToolProxyConfig struct {
	Source ToolCallSource
	Logger *slog.Logger
	Tracer trace.Tracer
	Meter  metric.Meter
	Cache  cache.Cache
}

type ToolProxy struct {
	source      ToolCallSource
	logger      *slog.Logger
	tracer      trace.Tracer
	metrics     *metrics
	cache       cache.Cache
	policy      *guardian.Policy
	toolMetrics tm.ToolMetricsClient
}

func NewToolProxy(
	logger *slog.Logger,
	tracerProivder trace.TracerProvider,
	meterProvider metric.MeterProvider,
	source ToolCallSource,
	cache cache.Cache,
	policy *guardian.Policy,
	toolMetrics tm.ToolMetricsClient,
) *ToolProxy {
	tracer := tracerProivder.Tracer("github.com/speakeasy-api/gram/server/internal/gateway")
	meter := meterProvider.Meter("github.com/speakeasy-api/gram/server/internal/gateway")

	return &ToolProxy{
		source:      source,
		logger:      logger,
		tracer:      tracer,
		metrics:     newMetrics(meter, logger),
		cache:       cache,
		policy:      policy,
		toolMetrics: toolMetrics,
	}
}

func (tp *ToolProxy) Do(
	ctx context.Context,
	w http.ResponseWriter,
	requestBody io.Reader,
	env *CaseInsensitiveEnv,
	plan *ToolCallPlan,
) (err error) {
	ctx, span := tp.tracer.Start(ctx, "gateway.toolCall", trace.WithAttributes(
		attr.ToolName(plan.Descriptor.Name),
		attr.ToolID(plan.Descriptor.ID),
		attr.ProjectID(plan.Descriptor.ProjectID),
		attr.DeploymentID(plan.Descriptor.DeploymentID),
		attr.ToolCallSource(string(tp.source)),
	))
	defer func() {
		if err != nil {
			span.SetStatus(codes.Error, err.Error())
		}
		span.End()
	}()

	logger := tp.logger.With(
		attr.SlogProjectID(plan.Descriptor.ProjectID),
		attr.SlogDeploymentID(plan.Descriptor.DeploymentID),
		attr.SlogToolID(plan.Descriptor.ID),
		attr.SlogToolName(plan.Descriptor.Name),
		attr.SlogToolCallSource(string(tp.source)),
	)

	if env == nil {
		env = NewCaseInsensitiveEnv()
	}

	switch plan.Kind {
	case "":
		return oops.E(oops.CodeInvariantViolation, nil, "tool kind is not set").Log(ctx, tp.logger)
	case ToolKindFunction:
		return tp.doFunction(ctx, logger, w, requestBody, env, plan.Descriptor, plan.Function)
	case ToolKindHTTP:
		return tp.doHTTP(ctx, logger, w, requestBody, env, plan.Descriptor, plan.HTTP)
	default:
		return fmt.Errorf("tool type not supported: %s", plan.Kind)
	}
}

func (tp *ToolProxy) doFunction(
	ctx context.Context,
	logger *slog.Logger,
	w http.ResponseWriter,
	requestBody io.Reader,
	env *CaseInsensitiveEnv,
	descriptor *ToolDescriptor,
	plan *FunctionToolCallPlan,
) error {
	return oops.E(oops.CodeNotImplemented, nil, "function tool calls are not implemented yet").Log(ctx, logger)
}

func (tp *ToolProxy) doHTTP(
	ctx context.Context,
	logger *slog.Logger,
	w http.ResponseWriter,
	requestBody io.Reader,
	env *CaseInsensitiveEnv,
	descriptor *ToolDescriptor,
	plan *HTTPToolCallPlan,
) error {
	span := trace.SpanFromContext(ctx)
	span.SetAttributes(
		attr.HTTPRoute(plan.Path), // this is just from the raw OpenAPI spec. It is not a path with any parameters filled in, so not identifiable.
	)
	logger = logger.With(
		attr.SlogHTTPRoute(plan.Path), // this is just from the raw OpenAPI spec. It is not a path with any parameters filled in, so not identifiable.
	)

	// Variable to capture status code for metrics
	var responseStatusCode int
	defer func() {
		logger.InfoContext(ctx, "http tool call",
			attr.SlogHTTPResponseStatusCode(responseStatusCode),
			attr.SlogHTTPRequestMethod(plan.Method),
			attr.SlogHTTPResponseHeaderContentType(plan.RequestContentType.Value),
		)
		// Record metrics for the tool call, some cardinality is introduced with org and tool name we will keep an eye on it
		tp.metrics.RecordHTTPToolCall(ctx, descriptor.OrganizationID, descriptor.Name, responseStatusCode)

		span.SetAttributes(attr.HTTPResponseStatusCode(responseStatusCode))
	}()

	bodyBytes, err := io.ReadAll(requestBody)
	if err != nil {
		return oops.E(oops.CodeBadRequest, err, "failed to read request body").Log(ctx, logger)
	}

	var toolCallBody ToolCallBody
	dec := json.NewDecoder(bytes.NewReader(bodyBytes))
	// We use json.Number for accurate decoding in path, query, and header parameters.
	dec.UseNumber()

	if err := dec.Decode(&toolCallBody); err != nil {
		return oops.E(oops.CodeBadRequest, err, "invalid request body").Log(ctx, logger)
	}

	if len(plan.Schema) > 0 {
		bodyBytes, err = validateAndAttemptHealing(ctx, logger, bodyBytes, string(plan.Schema))

		// Extract the body field from healed bodyBytes
		var healedToolCallBody ToolCallBody
		if unmarshalErr := json.Unmarshal(bodyBytes, &healedToolCallBody); unmarshalErr == nil {
			toolCallBody.Body = healedToolCallBody.Body
		}

		// If still invalid after healing attempt, return error
		if err != nil {
			logger.InfoContext(ctx, "tool call request schema failed validation", attr.SlogError(err))
			responseStatusCode = http.StatusBadRequest
			w.Header().Set("Content-Type", "application/json")
			w.WriteHeader(http.StatusBadRequest)
			if err := json.NewEncoder(w).Encode(toolcallErrorSchema{
				Error: fmt.Sprintf("The input to the tool is invalid with the attached error. Please review the tool schema closely: %s", err.Error()),
			}); err != nil {
				logger.ErrorContext(ctx, "failed to encode tool call error", attr.SlogError(err))
			}
			return nil
		}
	}

	// environment variable overrides on tool calls typically defined in the SDK
	if toolCallBody.EnvironmentVariables != nil {
		for k, v := range toolCallBody.EnvironmentVariables {
			env.Set(k, v)
		}
	}

	// Handle path parameters
	requestPath := plan.Path
	if toolCallBody.PathParameters != nil {
		pathParams := make(map[string]string)
		for name, value := range toolCallBody.PathParameters {
			param := plan.PathParams[name]
			var settings *serialization.HTTPParameter
			if param == nil {
				logger.WarnContext(ctx, "no parameter settings found for path parameter", attr.SlogHTTPParamName(name))
			} else {
				settings = &serialization.HTTPParameter{
					Name:            param.Name,
					Style:           param.Style,
					Explode:         param.Explode,
					AllowEmptyValue: param.AllowEmptyValue,
				}
			}
			// style: simple and explode: false is the default serialization for path parameters
			params := serialization.ParsePathAndHeaderParameter(ctx, logger, name, reflect.TypeOf(value), reflect.ValueOf(value), settings)
			if params != nil && params[name] != "" {
				pathParams[name] = params[name]
			} else {
				logger.ErrorContext(ctx, "failed to parse path parameter", attr.SlogHTTPParamName(name))
			}
		}
		urlStr := insertPathParams(requestPath, pathParams)
		parsedURL, parseErr := url.Parse(urlStr)
		if parseErr != nil {
			return oops.E(oops.CodeUnexpected, parseErr, "failed to parse URL with path parameters").Log(ctx, logger)
		}
		requestPath = parsedURL.String()
	}

	// Get the server URL from the tool definition
	var serverURL string
	if plan.DefaultServerUrl.Valid {
		serverURL = plan.DefaultServerUrl.Value
	}

	if envServerURL := processServerEnvVars(ctx, logger, plan, env); envServerURL != "" {
		serverURL = envServerURL
	}

	if serverURL == "" {
		logger.ErrorContext(ctx, "no server URL provided for tool", attr.SlogToolName(descriptor.Name))
		return oops.E(oops.CodeInvalid, nil, "no server URL provided for tool").Log(ctx, logger)
	}

	fullURL, err := url.JoinPath(serverURL, requestPath)
	var urlErr *url.Error
	switch {
	case errors.As(err, &urlErr) && urlErr.Err != nil:
		return oops.E(oops.CodeInvalid, err, "error parsing server url: %s", urlErr.Err.Error()).Log(ctx, logger)
	case err != nil:
		// we do not want to print the full err here because it may leak the server URL which can contain
		// sensitive information like usernames, passwords, etc.
		return oops.E(oops.CodeInvalid, err, "error parsing server url").Log(ctx, logger)
	}

	var req *http.Request
	if strings.HasPrefix(plan.RequestContentType.Value, "application/x-www-form-urlencoded") {
		encoded := ""
		if len(toolCallBody.Body) > 0 {
			// Assume toolCallBody.Body is a JSON object (map[string]interface{})
			var formMap map[string]interface{}
			if err := json.Unmarshal(toolCallBody.Body, &formMap); err != nil {
				return oops.E(oops.CodeBadRequest, err, "failed to parse form body").Log(ctx, logger)
			}
			values := url.Values{}
			for k, v := range formMap {
				formEncodeValue(values, k, v)
			}
			encoded = values.Encode()
		}
		req, err = http.NewRequestWithContext(
			ctx,
			plan.Method,
			fullURL,
			strings.NewReader(encoded),
		)
		if err != nil {
			return oops.E(oops.CodeUnexpected, err, "failed to build url-encoded request").Log(ctx, logger)
		}
		req.Header.Set("Content-Type", plan.RequestContentType.Value)
	} else {
		req, err = http.NewRequestWithContext(
			ctx,
			plan.Method,
			fullURL,
			bytes.NewReader(toolCallBody.Body),
		)
		if err != nil {
			return oops.E(oops.CodeUnexpected, err, "failed to build json request").Log(ctx, logger)
		}
		if plan.RequestContentType.Value != "" {
			req.Header.Set("Content-Type", plan.RequestContentType.Value)
		}
	}

	if toolCallBody.QueryParameters != nil {
		values := url.Values{}
		for name, value := range toolCallBody.QueryParameters {
			param := plan.QueryParams[name]
			var settings *serialization.HTTPParameter
			if param == nil {
				logger.WarnContext(ctx, "no parameter settings found for query parameter", attr.SlogHTTPParamName(name))
			} else {
				settings = &serialization.HTTPParameter{
					Name:            param.Name,
					Style:           param.Style,
					Explode:         param.Explode,
					AllowEmptyValue: param.AllowEmptyValue,
				}
			}
			// style: form and explode: true with , delimiter is default for query parameters
			params := serialization.ParseQueryParameter(ctx, logger, name, reflect.TypeOf(value), reflect.ValueOf(value), settings)
			if len(params) > 0 {
				for name, value := range params {
					for _, vv := range value {
						values.Add(name, vv)
					}
				}
			} else {
				logger.ErrorContext(ctx, "failed to parse query parameter", attr.SlogHTTPParamName(name))
			}
		}
		req.URL.RawQuery = values.Encode()
	}

	// Handle header parameters (non security schemes)
	if toolCallBody.HeaderParameters != nil {
		for name, value := range toolCallBody.HeaderParameters {
			param := plan.HeaderParams[name]
			var settings *serialization.HTTPParameter
			if param == nil {
				logger.WarnContext(ctx, "no parameter settings found for header parameter", attr.SlogHTTPParamName(name))
			} else {
				settings = &serialization.HTTPParameter{
					Name:            param.Name,
					Style:           param.Style,
					Explode:         param.Explode,
					AllowEmptyValue: param.AllowEmptyValue,
				}
			}
			// style: simple and explode: false is the default serialization for headers
			params := serialization.ParsePathAndHeaderParameter(ctx, logger, name, reflect.TypeOf(value), reflect.ValueOf(value), settings)
			if params != nil && params[name] != "" {
				req.Header.Set(name, params[name])
			} else {
				logger.ErrorContext(ctx, "failed to parse header parameter", attr.SlogHTTPParamName(name))
			}
		}
	}

	shouldContinue := processSecurity(ctx, logger, req, w, &responseStatusCode, descriptor, plan, tp.cache, env, serverURL)
	if !shouldContinue {
		return nil
	}

	req.Header.Set("X-Gram-Proxy", "1")

<<<<<<< HEAD
	return reverseProxyRequest(ctx, logger, itp.tracer, tool, toolCallBody.ResponseFilter, w, req, itp.policy, &responseStatusCode, itp.toolMetrics)
=======
	return reverseProxyRequest(
		ctx,
		logger,
		tp.tracer,
		w,
		req,
		descriptor,
		toolCallBody.ResponseFilter,
		plan.ResponseFilter,
		tp.policy,
		&responseStatusCode,
	)
>>>>>>> b9ae94ef
}

type retryConfig struct {
	initialInterval time.Duration
	maxInterval     time.Duration
	maxAttempts     int
	backoffFactor   float64
	statusCodes     []int    // HTTP status codes to retry on
	methods         []string // HTTP methods to retry on
}

func retryWithBackoff(
	ctx context.Context,
	retryBackoff retryConfig,
	doRequest func() (*http.Response, error),
) (*http.Response, error) {
	var resp *http.Response
	var err error
	delayInterval := retryBackoff.initialInterval
	for attempt := 0; attempt < retryBackoff.maxAttempts; attempt++ {
		if attempt > 0 {
			select {
			case <-time.After(delayInterval):
			case <-ctx.Done():
				return nil, fmt.Errorf("retry context done: %w", ctx.Err())
			}

			delayInterval = min(time.Duration(float64(delayInterval)*retryBackoff.backoffFactor), retryBackoff.maxInterval)
		}
		resp, err = doRequest()
		// retry by default on gateway errors
		if err != nil {
			continue
		}

		if !slices.Contains(retryBackoff.methods, resp.Request.Method) || !slices.Contains(retryBackoff.statusCodes, resp.StatusCode) {
			return resp, err
		}

		if retryAfter := resp.Header.Get("retry-after"); retryAfter != "" {
			if parsedNumber, err := strconv.ParseInt(retryAfter, 10, 64); err == nil && parsedNumber > 0 {
				retryAfterDuration := time.Duration(parsedNumber) * time.Second
				delayInterval = min(retryAfterDuration, retryBackoff.maxInterval)
				continue
			}

			if parsedDate, err := time.Parse(time.RFC1123, retryAfter); err == nil {
				retryAfterDuration := time.Until(parsedDate)
				if retryAfterDuration > 0 {
					delayInterval = min(retryAfterDuration, retryBackoff.maxInterval)
				}
			}
		}
	}
	return resp, err
}

func reverseProxyRequest(
	ctx context.Context,
	logger *slog.Logger,
	tracer trace.Tracer,
	w http.ResponseWriter,
	req *http.Request,
	tool *ToolDescriptor,
	expression *FilterRequest,
	filterConfig *ResponseFilter,
	policy *guardian.Policy,
	responseStatusCodeCapture *int,
	tcm tm.ToolMetricsClient,
) error {
	ctx, span := tracer.Start(ctx, fmt.Sprintf("tool_proxy.%s", tool.Name))
	defer span.End()

	transport := &http.Transport{
		Proxy:                 http.ProxyFromEnvironment,
		DialContext:           policy.Dialer().DialContext,
		MaxIdleConns:          100,
		IdleConnTimeout:       90 * time.Second,
		TLSHandshakeTimeout:   10 * time.Second,
		ExpectContinueTimeout: 1 * time.Second,
		ForceAttemptHTTP2:     true,
		MaxIdleConnsPerHost:   runtime.GOMAXPROCS(0) + 1,
	}

	// Wrap with HTTP logging round tripper
	loggingTransport := tm.NewHTTPLoggingRoundTripper(transport, tcm, logger)

	otelTransport := otelhttp.NewTransport(
		loggingTransport,
		otelhttp.WithPropagators(propagation.TraceContext{}),
	)

	client := &http.Client{
		Timeout:   60 * time.Second,
		Transport: otelTransport,
	}

	// Add tool to context for the round tripper
	toolInfo := &tm.ToolInfo{
		ID:             tool.ID,
		Urn:            tool.ID,
		Name:           tool.Name,
		ProjectID:      tool.ProjectID,
		DeploymentID:   tool.DeploymentID,
		OrganizationID: tool.OrganizationID,
		HTTPRoute:      tool.Path,
	}

	ctx = context.WithValue(ctx, tm.ToolInfoContextKey, toolInfo)

	// Track request body size
	var requestBodySize int

	executeRequest := func() (*http.Response, error) {
		// Clone the request for each retry attempt
		retryReq := req.Clone(ctx)

		// Set the fresh body on the cloned request and wrap with counter
		if req.Body != nil && req.GetBody != nil {
			freshBody, err := req.GetBody()
			if err != nil {
				return nil, fmt.Errorf("retry: clone request body: %w", err)
			}

			// Wrap body to count bytes as they're sent
			retryReq.Body = tm.NewCountingReadCloser(freshBody, func(count int) {
				requestBodySize = count
			})
		}

		retryCtx := context.WithValue(retryReq.Context(), tm.RequestBodyContextKey, &requestBodySize)
		retryReq = retryReq.WithContext(retryCtx)

		return client.Do(retryReq)
	}
	resp, err := retryWithBackoff(ctx, retryConfig{
		initialInterval: 500 * time.Millisecond,
		maxInterval:     5 * time.Second,
		maxAttempts:     3,
		backoffFactor:   2,
		statusCodes: []int{ // reasonable status code presets
			408, // Request Timeout
			429, // Rate Limit Exceeded
			500, // Internal Server Error
			502, // Bad Gateway
			503, // Service Unavailable
			504, // Gateway Timeout
			509, // Bandwidth Limit Exceeded
			521, // Web Server Is Down (Cloudflare)
			522, // Connection Timed Out (Cloudflare)
			523, // Origin Is Unreachable (Cloudflare)
			524, // A Timeout Occurred (Cloudflare)
		},
		methods: []string{
			http.MethodGet,
		},
	}, executeRequest)
	if err != nil {
		span.SetStatus(codes.Error, err.Error())
		return oops.E(oops.CodeGatewayError, err, "failed to execute request").Log(ctx, logger)
	}
	defer o11y.LogDefer(ctx, logger, func() error {
		return resp.Body.Close()
	})

	if len(resp.Trailer) > 0 {
		var trailerKeys []string
		for key := range resp.Trailer {
			trailerKeys = append(trailerKeys, key)
		}
		w.Header().Set("Trailer", strings.Join(trailerKeys, ", "))
	}

	// We proxy over approved headers
	for key, values := range resp.Header {
		for _, value := range values {
			if slices.Contains(proxiedHeaders, key) {
				w.Header().Add(key, value)
			}
		}
	}

	// Copy cookies from response
	for _, cookie := range resp.Cookies() {
		http.SetCookie(w, cookie)
	}

	span.SetAttributes(attr.HTTPResponseExternal(true))
	w.Header().Set(constants.HeaderProxiedResponse, "1")

	finalStatusCode := resp.StatusCode
	if strings.HasPrefix(resp.Header.Get("Content-Type"), "text/event-stream") {
		w.WriteHeader(finalStatusCode)

		// Streaming mode: flush after each chunk
		logger.InfoContext(ctx, "streaming with flush", attr.SlogHTTPResponseHeaderContentType(resp.Header.Get("Content-Type")))

		buf := make([]byte, 32*1024)
		flusher, canFlush := w.(http.Flusher)

		for {
			n, err := resp.Body.Read(buf)
			if n > 0 {
				if _, writeErr := w.Write(buf[:n]); writeErr != nil {
					logger.ErrorContext(ctx, "client write failed", attr.SlogError(writeErr))
					break
				}
				if canFlush {
					flusher.Flush()
				}
			}
			if err != nil {
				if err != io.EOF {
					span.SetStatus(codes.Error, err.Error())
					logger.ErrorContext(ctx, "upstream read failed", attr.SlogError(err))
				}
				break
			}
		}
	} else {
		var body io.Reader = resp.Body

		result := handleResponseFiltering(ctx, logger, filterConfig, expression, resp)
		if result != nil {
			w.Header().Set("Content-Type", result.contentType)
			w.Header().Set(constants.HeaderFilteredResponse, "1")
			span.SetAttributes(attr.HTTPResponseFiltered(true))
			finalStatusCode = result.statusCode
			body = result.resp
		}

		w.WriteHeader(finalStatusCode)
		if _, err := io.Copy(w, body); err != nil {
			span.SetStatus(codes.Error, err.Error())
			logger.ErrorContext(ctx, "failed to copy response body", attr.SlogError(err))
		}
	}

	if responseStatusCodeCapture != nil {
		*responseStatusCodeCapture = finalStatusCode
	}

	return nil
}

func processServerEnvVars(ctx context.Context, logger *slog.Logger, tool *HTTPToolCallPlan, envVars *CaseInsensitiveEnv) string {
	if tool.ServerEnvVar != "" {
		envVar := envVars.Get(tool.ServerEnvVar)
		if envVar != "" {
			return envVar
		} else {
			logger.WarnContext(ctx, "provided variables for server not found", attr.SlogEnvVarName(tool.ServerEnvVar))
		}
	}
	return ""
}

var paramRegex = regexp.MustCompile(`{([^}]+)}`)

func insertPathParams(urlStr string, params map[string]string) string {
	if len(params) == 0 {
		return urlStr
	}

	return paramRegex.ReplaceAllStringFunc(urlStr, func(match string) string {
		name := match[1 : len(match)-1]
		if value, ok := params[name]; ok {
			return value
		}
		return match
	})
}

// encodeValue recursively encodes a value into URL form format, specifically handling deep objects
func formEncodeValue(values url.Values, key string, value any) {
	switch v := value.(type) {
	case []interface{}:
		// Handle arrays: key[0]=val1&key[1]=val2
		for i, item := range v {
			indexKey := fmt.Sprintf("%s[%d]", key, i)
			formEncodeValue(values, indexKey, item)
		}
	case map[string]interface{}:
		// Handle objects: key[field]=value
		for k, val := range v {
			objKey := fmt.Sprintf("%s[%s]", key, k)
			formEncodeValue(values, objKey, val)
		}
	default:
		// Handle primitives
		values.Set(key, fmt.Sprintf("%v", value))
	}
}<|MERGE_RESOLUTION|>--- conflicted
+++ resolved
@@ -425,9 +425,6 @@
 
 	req.Header.Set("X-Gram-Proxy", "1")
 
-<<<<<<< HEAD
-	return reverseProxyRequest(ctx, logger, itp.tracer, tool, toolCallBody.ResponseFilter, w, req, itp.policy, &responseStatusCode, itp.toolMetrics)
-=======
 	return reverseProxyRequest(
 		ctx,
 		logger,
@@ -439,8 +436,8 @@
 		plan.ResponseFilter,
 		tp.policy,
 		&responseStatusCode,
+		tp.toolMetrics,
 	)
->>>>>>> b9ae94ef
 }
 
 type retryConfig struct {
@@ -546,7 +543,6 @@
 		ProjectID:      tool.ProjectID,
 		DeploymentID:   tool.DeploymentID,
 		OrganizationID: tool.OrganizationID,
-		HTTPRoute:      tool.Path,
 	}
 
 	ctx = context.WithValue(ctx, tm.ToolInfoContextKey, toolInfo)
