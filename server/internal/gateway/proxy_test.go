--- conflicted
+++ resolved
@@ -17,7 +17,21 @@
 	"github.com/speakeasy-api/gram/server/internal/conv"
 	"github.com/speakeasy-api/gram/server/internal/guardian"
 	"github.com/speakeasy-api/gram/server/internal/testenv"
+	"github.com/speakeasy-api/gram/server/internal/urn"
 )
+
+func newTestToolDescriptor() *ToolDescriptor {
+	return &ToolDescriptor{
+		ID:               uuid.New().String(),
+		URN:              urn.NewTool(urn.ToolKindHTTP, "doc", "test_tool"),
+		ProjectID:        uuid.New().String(),
+		ProjectSlug:      "test-project",
+		DeploymentID:     uuid.New().String(),
+		OrganizationID:   uuid.New().String(),
+		OrganizationSlug: "test-org",
+		Name:             "test_tool",
+	}
+}
 
 func TestToolProxy_Do_PathParams(t *testing.T) {
 	t.Parallel()
@@ -173,13 +187,9 @@
 			policy, err := guardian.NewUnsafePolicy([]string{})
 			require.NoError(t, err)
 
-			// Create tool with path parameter configuration
-			tool := &HTTPTool{
-				ID:                 uuid.New().String(),
-				ProjectID:          uuid.New().String(),
-				DeploymentID:       uuid.New().String(),
-				OrganizationID:     uuid.New().String(),
-				Name:               "test_tool",
+			tool := newTestToolDescriptor()
+			// Create plan with path parameter configuration
+			plan := &HTTPToolCallPlan{
 				ServerEnvVar:       "TEST_SERVER_URL",
 				DefaultServerUrl:   NullString{Value: mockServer.URL, Valid: true},
 				Security:           []*HTTPToolSecurity{},
@@ -196,7 +206,7 @@
 
 			// Add path parameter configuration for the parameter in the test
 			for paramName := range tt.pathParam {
-				tool.PathParams[paramName] = &HTTPParameter{
+				plan.PathParams[paramName] = &HTTPParameter{
 					Name:            paramName,
 					Style:           "simple",
 					Explode:         conv.Ptr(false),
@@ -234,7 +244,7 @@
 
 			// Execute the proxy call
 			ciEnv := NewCaseInsensitiveEnv()
-			err = proxy.Do(ctx, recorder, bytes.NewReader(bodyBytes), ciEnv, NewHTTPTool(tool))
+			err = proxy.Do(ctx, recorder, bytes.NewReader(bodyBytes), ciEnv, NewHTTPToolCallPlan(tool, plan))
 
 			if tt.expectedError {
 				require.Error(t, err)
@@ -302,13 +312,9 @@
 			policy, err := guardian.NewUnsafePolicy([]string{})
 			require.NoError(t, err)
 
-			// Create tool with header parameter configuration
-			tool := &HTTPTool{
-				ID:                 uuid.New().String(),
-				ProjectID:          uuid.New().String(),
-				DeploymentID:       uuid.New().String(),
-				OrganizationID:     uuid.New().String(),
-				Name:               "test_tool",
+			tool := newTestToolDescriptor()
+			// Create plan with header parameter configuration
+			plan := &HTTPToolCallPlan{
 				ServerEnvVar:       "TEST_SERVER_URL",
 				DefaultServerUrl:   NullString{Value: mockServer.URL, Valid: true},
 				Security:           []*HTTPToolSecurity{},
@@ -325,7 +331,7 @@
 
 			// Add header parameter configuration for the parameter in the test
 			for paramName := range tt.headerParam {
-				tool.HeaderParams[paramName] = &HTTPParameter{
+				plan.HeaderParams[paramName] = &HTTPParameter{
 					Name:            paramName,
 					Style:           "simple",
 					Explode:         conv.Ptr(false),
@@ -363,7 +369,7 @@
 
 			// Execute the proxy call
 			ciEnv := NewCaseInsensitiveEnv()
-			err = proxy.Do(ctx, recorder, bytes.NewReader(bodyBytes), ciEnv, NewHTTPTool(tool))
+			err = proxy.Do(ctx, recorder, bytes.NewReader(bodyBytes), ciEnv, NewHTTPToolCallPlan(tool, plan))
 
 			if tt.expectedError {
 				require.Error(t, err)
@@ -662,13 +668,9 @@
 			policy, err := guardian.NewUnsafePolicy([]string{})
 			require.NoError(t, err)
 
-			// Create tool with query parameter configuration
-			tool := &HTTPTool{
-				ID:                 uuid.New().String(),
-				ProjectID:          uuid.New().String(),
-				DeploymentID:       uuid.New().String(),
-				OrganizationID:     uuid.New().String(),
-				Name:               "test_tool",
+			tool := newTestToolDescriptor()
+			// Create plan with query parameter configuration
+			plan := &HTTPToolCallPlan{
 				ServerEnvVar:       "TEST_SERVER_URL",
 				DefaultServerUrl:   NullString{Value: mockServer.URL, Valid: true},
 				Security:           []*HTTPToolSecurity{},
@@ -713,7 +715,7 @@
 
 			// Execute the proxy call
 			ciEnv := NewCaseInsensitiveEnv()
-			err = proxy.Do(ctx, recorder, bytes.NewReader(bodyBytes), ciEnv, NewHTTPTool(tool))
+			err = proxy.Do(ctx, recorder, bytes.NewReader(bodyBytes), ciEnv, NewHTTPToolCallPlan(tool, plan))
 			require.NoError(t, err)
 			require.NotNil(t, capturedRequest)
 
@@ -879,12 +881,8 @@
 				path = "/api/users"
 			}
 
-			tool := &HTTPTool{
-				ID:                 uuid.New().String(),
-				ProjectID:          uuid.New().String(),
-				DeploymentID:       uuid.New().String(),
-				OrganizationID:     uuid.New().String(),
-				Name:               "test_tool",
+			tool := newTestToolDescriptor()
+			plan := &HTTPToolCallPlan{
 				ServerEnvVar:       "TEST_SERVER_URL",
 				DefaultServerUrl:   NullString{Value: mockServer.URL, Valid: true},
 				Security:           []*HTTPToolSecurity{},
@@ -933,7 +931,7 @@
 
 			// Execute the proxy call
 			ciEnv := NewCaseInsensitiveEnv()
-			err = proxy.Do(ctx, recorder, bytes.NewReader(toolCallBodyBytes), ciEnv, NewHTTPTool(tool))
+			err = proxy.Do(ctx, recorder, bytes.NewReader(toolCallBodyBytes), ciEnv, NewHTTPToolCallPlan(tool, plan))
 			require.NoError(t, err)
 			require.NotNil(t, capturedRequest)
 
@@ -964,73 +962,6 @@
 	}
 }
 
-<<<<<<< HEAD
-// boolPtr is a helper function to create a pointer to a boolean value
-func boolPtr(b bool) *bool {
-	return &b
-}
-
-func TestToolProxy_Do_FunctionToolFails(t *testing.T) {
-	t.Parallel()
-
-	ctx := context.Background()
-	logger := testenv.NewLogger(t)
-	tracerProvider := testenv.NewTracerProvider(t)
-	meterProvider := testenv.NewMeterProvider(t)
-	policy, err := guardian.NewUnsafePolicy([]string{})
-	require.NoError(t, err)
-
-	// Create a function tool
-	functionTool := &FunctionTool{
-		ID:             uuid.New().String(),
-		ProjectID:      uuid.New().String(),
-		DeploymentID:   uuid.New().String(),
-		OrganizationID: uuid.New().String(),
-		FunctionID:     uuid.New().String(),
-		Name:           "test_function",
-		Runtime:        "nodejs:22",
-		InputSchema:    []byte(`{"type": "object"}`),
-		Variables:      []byte(`{}`),
-	}
-
-	// Create request body
-	requestBody := ToolCallBody{
-		PathParameters:       nil,
-		QueryParameters:      nil,
-		HeaderParameters:     nil,
-		Body:                 json.RawMessage(`{}`),
-		ResponseFilter:       nil,
-		EnvironmentVariables: nil,
-		GramRequestSummary:   "test function call",
-	}
-
-	bodyBytes, err := json.Marshal(requestBody)
-	require.NoError(t, err)
-
-	// Create tool proxy
-	proxy := NewToolProxy(
-		logger,
-		tracerProvider,
-		meterProvider,
-		ToolCallSourceDirect,
-		nil,
-		policy,
-	)
-
-	// Create response recorder
-	recorder := httptest.NewRecorder()
-
-	// Execute the proxy call with a function tool
-	ciEnv := NewCaseInsensitiveEnv()
-	err = proxy.Do(ctx, recorder, bytes.NewReader(bodyBytes), ciEnv, NewFunctionTool(functionTool))
-
-	// Verify that it fails
-	require.Error(t, err)
-	require.Contains(t, err.Error(), "tool type not supported")
-}
-
-=======
->>>>>>> 2de5bbee
 func TestToolProxy_Do_StringifiedJSONBody(t *testing.T) {
 	t.Parallel()
 
@@ -1303,13 +1234,9 @@
 			policy, err := guardian.NewUnsafePolicy([]string{})
 			require.NoError(t, err)
 
-			// Create tool configuration
-			tool := &HTTPTool{
-				ID:                 uuid.New().String(),
-				ProjectID:          uuid.New().String(),
-				DeploymentID:       uuid.New().String(),
-				OrganizationID:     uuid.New().String(),
-				Name:               "test_tool",
+			tool := newTestToolDescriptor()
+			// Create plan configuration
+			plan := &HTTPToolCallPlan{
 				ServerEnvVar:       "TEST_SERVER_URL",
 				DefaultServerUrl:   NullString{Value: mockServer.URL, Valid: true},
 				Security:           []*HTTPToolSecurity{},
@@ -1340,7 +1267,7 @@
 
 			// Execute the proxy call
 			ciEnv := NewCaseInsensitiveEnv()
-			err = proxy.Do(ctx, recorder, bytes.NewReader([]byte(tt.toolCallBody)), ciEnv, NewHTTPTool(tool))
+			err = proxy.Do(ctx, recorder, bytes.NewReader([]byte(tt.toolCallBody)), ciEnv, NewHTTPToolCallPlan(tool, plan))
 
 			if tt.expectError {
 				require.Error(t, err)
