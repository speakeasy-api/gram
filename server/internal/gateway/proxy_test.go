package gateway

import (
	"bytes"
	"context"
	"encoding/json"
	"io"
	"log"
	"net/http"
	"net/http/httptest"
	"net/url"
	"os"
	"testing"
	"time"

	"github.com/google/uuid"
	"github.com/speakeasy-api/gram/server/internal/thirdparty/toolmetrics"
	"github.com/stretchr/testify/require"

	"github.com/speakeasy-api/gram/server/internal/feature"
	"github.com/speakeasy-api/gram/server/internal/guardian"
	"github.com/speakeasy-api/gram/server/internal/testenv"
)

var (
	infra *testenv.Environment
)

func TestMain(m *testing.M) {
	ctx := context.Background()

	res, cleanup, err := testenv.Launch(ctx)
	if err != nil {
		log.Fatalf("Failed to launch test infrastructure: %v", err)
	}

	infra = res

	code := m.Run()

	if err = cleanup(); err != nil {
		log.Fatalf("Failed to cleanup test infrastructure: %v", err)
	}

	os.Exit(code)
}

func newClickhouseClient(t *testing.T, orgId string) *toolmetrics.ClickhouseClient {
	t.Helper()

	chConn, err := infra.NewClickhouseClient(t)
	require.NoError(t, err)

	fp := &feature.InMemory{}
	fp.SetFlag(feature.FlagClickhouseToolMetrics, orgId, true)

	return &toolmetrics.ClickhouseClient{
		Conn:     chConn,
		Features: fp,
		Logger:   testenv.NewLogger(t),
	}
}

func TestToolProxy_Do_PathParams(t *testing.T) {
	t.Parallel()

	tests := []struct {
		name          string
		pathTemplate  string
		pathParam     map[string]any
		expectedPath  string
		expectedError bool
	}{
		{
			name:          "integer path param",
			pathTemplate:  "/users/{id}",
			pathParam:     map[string]any{"id": 123},
			expectedPath:  "/users/123",
			expectedError: false,
		},
		{
			name:          "float path param",
			pathTemplate:  "/products/{price}",
			pathParam:     map[string]any{"price": 19.99},
			expectedPath:  "/products/19.99",
			expectedError: false,
		},
		{
			name:          "large integer path param",
			pathTemplate:  "/orders/{orderId}",
			pathParam:     map[string]any{"orderId": 9007199254740991}, // will break without json.Number decoding
			expectedPath:  "/orders/9007199254740991",
			expectedError: false,
		},
		{
			name:          "very large integer as string",
			pathTemplate:  "/bignum/{value}",
			pathParam:     map[string]any{"value": "99999999999999999999999999999999"},
			expectedPath:  "/bignum/99999999999999999999999999999999",
			expectedError: false,
		},
		{
			name:          "negative integer path param",
			pathTemplate:  "/temperature/{temp}",
			pathParam:     map[string]any{"temp": -15},
			expectedPath:  "/temperature/-15",
			expectedError: false,
		},
		{
			name:          "negative float path param",
			pathTemplate:  "/delta/{value}",
			pathParam:     map[string]any{"value": -15.5},
			expectedPath:  "/delta/-15.5",
			expectedError: false,
		},
		{
			name:          "zero path param",
			pathTemplate:  "/count/{num}",
			pathParam:     map[string]any{"num": 0},
			expectedPath:  "/count/0",
			expectedError: false,
		},
		{
			name:          "zero integer",
			pathTemplate:  "/data/{value}",
			pathParam:     map[string]any{"value": 0},
			expectedPath:  "/data/0",
			expectedError: false,
		},
		{
			name:          "max safe integer",
			pathTemplate:  "/data/{value}",
			pathParam:     map[string]any{"value": 9007199254740991}, // will break without json.Number decoding
			expectedPath:  "/data/9007199254740991",
			expectedError: false,
		},
		{
			name:          "beyond safe integer as string",
			pathTemplate:  "/data/{value}",
			pathParam:     map[string]any{"value": "9007199254740992"},
			expectedPath:  "/data/9007199254740992",
			expectedError: false,
		},
		{
			name:          "very large number as string",
			pathTemplate:  "/data/{value}",
			pathParam:     map[string]any{"value": "999999999999999999999999999999"},
			expectedPath:  "/data/999999999999999999999999999999",
			expectedError: false,
		},
		{
			name:          "high precision decimal as string",
			pathTemplate:  "/data/{value}",
			pathParam:     map[string]any{"value": "3.141592653589793238462643383279"},
			expectedPath:  "/data/3.141592653589793238462643383279",
			expectedError: false,
		},
		{
			name:          "scientific notation as string",
			pathTemplate:  "/data/{value}",
			pathParam:     map[string]any{"value": "2.5E+3"},
			expectedPath:  "/data/2.5E+3",
			expectedError: false,
		},
		{
			name:          "regular float",
			pathTemplate:  "/data/{value}",
			pathParam:     map[string]any{"value": 3.14159},
			expectedPath:  "/data/3.14159",
			expectedError: false,
		},
		{
			name:          "negative integer",
			pathTemplate:  "/data/{value}",
			pathParam:     map[string]any{"value": -42},
			expectedPath:  "/data/-42",
			expectedError: false,
		},
		{
			name:          "negative float",
			pathTemplate:  "/data/{value}",
			pathParam:     map[string]any{"value": -3.14},
			expectedPath:  "/data/-3.14",
			expectedError: false,
		},
		{
			name:          "mixed path params",
			pathTemplate:  "/users/{userId}/orders/{orderId}",
			pathParam:     map[string]any{"userId": 123, "orderId": 456789},
			expectedPath:  "/users/123/orders/456789",
			expectedError: false,
		},
	}

	for _, tt := range tests {
		t.Run(tt.name, func(t *testing.T) {
			t.Parallel()

			// Create a mock server that captures the request
			var capturedRequest *http.Request
			mockServer := httptest.NewServer(http.HandlerFunc(func(w http.ResponseWriter, r *http.Request) {
				capturedRequest = r
				w.WriteHeader(http.StatusOK)
				w.Header().Set("Content-Type", "application/json")
				_, _ = w.Write([]byte(`{"success": true}`))
			}))
			defer mockServer.Close()

			// Setup test dependencies
			ctx := context.Background()
			logger := testenv.NewLogger(t)
			tracerProvider := testenv.NewTracerProvider(t)
			meterProvider := testenv.NewMeterProvider(t)
			policy, err := guardian.NewUnsafePolicy([]string{})
			require.NoError(t, err)

			// Create tool with path parameter configuration
			tool := &HTTPTool{
				ID:                 uuid.New().String(),
				ProjectID:          uuid.New().String(),
				DeploymentID:       uuid.New().String(),
				OrganizationID:     uuid.New().String(),
				Name:               "test_tool",
				ServerEnvVar:       "TEST_SERVER_URL",
				DefaultServerUrl:   NullString{Value: mockServer.URL, Valid: true},
				Security:           []*HTTPToolSecurity{},
				SecurityScopes:     map[string][]string{},
				Method:             "GET",
				Path:               tt.pathTemplate,
				Schema:             []byte{},
				HeaderParams:       map[string]*HTTPParameter{},
				QueryParams:        map[string]*HTTPParameter{},
				PathParams:         map[string]*HTTPParameter{},
				RequestContentType: NullString{Value: "application/json", Valid: true},
				ResponseFilter:     nil,
			}

			chClient := newClickhouseClient(t, tool.OrganizationID)

			// Add path parameter configuration for the parameter in the test
			for paramName := range tt.pathParam {
				tool.PathParams[paramName] = &HTTPParameter{
					Name:            paramName,
					Style:           "simple",
					Explode:         boolPtr(false),
					AllowEmptyValue: false,
				}
			}

			// Create request body with path parameters
			requestBody := ToolCallBody{
				PathParameters:       tt.pathParam,
				QueryParameters:      nil,
				HeaderParameters:     nil,
				Body:                 nil,
				ResponseFilter:       nil,
				EnvironmentVariables: nil,
				GramRequestSummary:   "",
			}

			bodyBytes, err := json.Marshal(requestBody)
			require.NoError(t, err)

			// Create tool proxy
			proxy := NewToolProxy(
				logger,
				tracerProvider,
				meterProvider,
				ToolCallSourceDirect,
				nil, // no cache needed for this test
				policy,
				chClient,
			)

			// Create response recorder
			recorder := httptest.NewRecorder()

			// Execute the proxy call
			ciEnv := NewCaseInsensitiveEnv()
			err = proxy.Do(ctx, recorder, bytes.NewReader(bodyBytes), ciEnv, NewHTTPTool(tool))

			if tt.expectedError {
				require.Error(t, err)
				return
			}

			require.NoError(t, err)
			require.NotNil(t, capturedRequest)

			// Verify the path was correctly constructed with the number
			require.Equal(t, tt.expectedPath, capturedRequest.URL.Path)

			// Wait for ClickHouse logs to be written asynchronously
			logs := waitForClickHouseLogs(ctx, t, chClient, tool.ProjectID, 1, 5*time.Second)
			require.Len(t, logs.Logs, 1, "expected exactly one log entry in ClickHouse")

			toolHTTPRequest := logs.Logs[0]
			require.Equal(t, tool.ProjectID, toolHTTPRequest.ProjectID)
			require.Equal(t, tool.OrganizationID, toolHTTPRequest.OrganizationID)
			require.Equal(t, tool.DeploymentID, toolHTTPRequest.DeploymentID)
			require.Equal(t, tool.ID, toolHTTPRequest.ToolID)
			require.Equal(t, tool.Method, toolHTTPRequest.HTTPMethod)
			require.Equal(t, tool.Path, toolHTTPRequest.HTTPRoute)
			require.Equal(t, uint16(200), toolHTTPRequest.StatusCode)
		})
	}
}

func TestToolProxy_Do_HeaderParams(t *testing.T) {
	t.Parallel()

	tests := []struct {
		name           string
		headerParam    map[string]any
		expectedHeader string
		expectedError  bool
	}{
		{
			name:           "string header param",
			headerParam:    map[string]any{"Authorization": "Bearer token123"},
			expectedHeader: "Bearer token123",
			expectedError:  false,
		},
		{
			name:           "large integer header param",
			headerParam:    map[string]any{"X-Order-ID": 9007199254740991},
			expectedHeader: "9007199254740991",
			expectedError:  false,
		},
		{
			name:           "float header param",
			headerParam:    map[string]any{"X-Rating": 4.5},
			expectedHeader: "4.5",
			expectedError:  false,
		},
	}

	for _, tt := range tests {
		t.Run(tt.name, func(t *testing.T) {
			t.Parallel()

			// Create a mock server that captures the request headers
			var capturedRequest *http.Request
			mockServer := httptest.NewServer(http.HandlerFunc(func(w http.ResponseWriter, r *http.Request) {
				capturedRequest = r
				w.WriteHeader(http.StatusOK)
				w.Header().Set("Content-Type", "application/json")
				_, _ = w.Write([]byte(`{"success": true}`))
			}))
			defer mockServer.Close()

			// Setup test dependencies
			ctx := context.Background()
			logger := testenv.NewLogger(t)
			tracerProvider := testenv.NewTracerProvider(t)
			meterProvider := testenv.NewMeterProvider(t)
			policy, err := guardian.NewUnsafePolicy([]string{})
			require.NoError(t, err)

			// Create tool with header parameter configuration
			tool := &HTTPTool{
				ID:                 uuid.New().String(),
				ProjectID:          uuid.New().String(),
				DeploymentID:       uuid.New().String(),
				OrganizationID:     uuid.New().String(),
				Name:               "test_tool",
				ServerEnvVar:       "TEST_SERVER_URL",
				DefaultServerUrl:   NullString{Value: mockServer.URL, Valid: true},
				Security:           []*HTTPToolSecurity{},
				SecurityScopes:     map[string][]string{},
				Method:             "GET",
				Path:               "/test",
				Schema:             []byte{},
				HeaderParams:       map[string]*HTTPParameter{},
				QueryParams:        map[string]*HTTPParameter{},
				PathParams:         map[string]*HTTPParameter{},
				RequestContentType: NullString{Value: "application/json", Valid: true},
				ResponseFilter:     nil,
			}

			chClient := newClickhouseClient(t, tool.OrganizationID)

			// Add header parameter configuration for the parameter in the test
			for paramName := range tt.headerParam {
				tool.HeaderParams[paramName] = &HTTPParameter{
					Name:            paramName,
					Style:           "simple",
					Explode:         boolPtr(false),
					AllowEmptyValue: true,
				}
			}

			// Create request body with header parameters
			requestBody := ToolCallBody{
				PathParameters:       nil,
				QueryParameters:      nil,
				HeaderParameters:     tt.headerParam,
				Body:                 nil,
				ResponseFilter:       nil,
				EnvironmentVariables: nil,
				GramRequestSummary:   "",
			}

			bodyBytes, err := json.Marshal(requestBody)
			require.NoError(t, err)

			// Create tool proxy
			proxy := NewToolProxy(
				logger,
				tracerProvider,
				meterProvider,
				ToolCallSourceDirect,
				nil, // no cache needed for this test
				policy,
				chClient,
			)

			// Create response recorder
			recorder := httptest.NewRecorder()

			// Execute the proxy call
			ciEnv := NewCaseInsensitiveEnv()
			err = proxy.Do(ctx, recorder, bytes.NewReader(bodyBytes), ciEnv, NewHTTPTool(tool))

			if tt.expectedError {
				require.Error(t, err)
				return
			}

			require.NoError(t, err)
			require.NotNil(t, capturedRequest)

			// Verify the header was correctly set with the expected value
			for headerName := range tt.headerParam {
				actualHeaderValue := capturedRequest.Header.Get(headerName)
				require.Equal(t, tt.expectedHeader, actualHeaderValue, "header %s value mismatch", headerName)
			}

			// Wait for ClickHouse logs to be written asynchronously
			logs := waitForClickHouseLogs(ctx, t, chClient, tool.ProjectID, 1, 5*time.Second)
			require.Len(t, logs.Logs, 1, "expected exactly one log entry in ClickHouse")

			toolHTTPRequest := logs.Logs[0]
			require.Equal(t, tool.ProjectID, toolHTTPRequest.ProjectID)
			require.Equal(t, tool.OrganizationID, toolHTTPRequest.OrganizationID)
			require.Equal(t, tool.DeploymentID, toolHTTPRequest.DeploymentID)
			require.Equal(t, tool.ID, toolHTTPRequest.ToolID)
			require.Equal(t, tool.Method, toolHTTPRequest.HTTPMethod)
			require.Equal(t, tool.Path, toolHTTPRequest.HTTPRoute)
			require.Equal(t, uint16(200), toolHTTPRequest.StatusCode)
		})
	}
}

func TestToolProxy_Do_QueryParams(t *testing.T) {
	t.Parallel()

	// Test timestamp in RFC3339Nano format
	testTime := time.Date(2023, 12, 25, 15, 30, 45, 123456789, time.UTC)
	timestampStr := testTime.Format(time.RFC3339Nano)

	tests := []struct {
		name            string
		queryParams     map[string]any
		paramSettings   map[string]*HTTPParameter
		expectedQueries url.Values
	}{
		{
			name: "integer query param",
			queryParams: map[string]any{
				"page": 1,
			},
			paramSettings: map[string]*HTTPParameter{
				"page": {
					Name:            "page",
					Style:           "form",
					Explode:         boolPtr(true),
					AllowEmptyValue: false,
				},
			},
			expectedQueries: url.Values{
				"page": []string{"1"},
			},
		},
		{
			name: "float query param",
			queryParams: map[string]any{
				"price": 19.99,
			},
			paramSettings: map[string]*HTTPParameter{
				"price": {
					Name:            "price",
					Style:           "form",
					Explode:         boolPtr(true),
					AllowEmptyValue: false,
				},
			},
			expectedQueries: url.Values{
				"price": []string{"19.99"},
			},
		},
		{
			name: "multiple number query params",
			queryParams: map[string]any{
				"min":  10,
				"max":  100,
				"rate": 0.05,
			},
			paramSettings: map[string]*HTTPParameter{
				"min": {
					Name:            "min",
					Style:           "form",
					Explode:         boolPtr(true),
					AllowEmptyValue: false,
				},
				"max": {
					Name:            "max",
					Style:           "form",
					Explode:         boolPtr(true),
					AllowEmptyValue: false,
				},
				"rate": {
					Name:            "rate",
					Style:           "form",
					Explode:         boolPtr(true),
					AllowEmptyValue: false,
				},
			},
			expectedQueries: url.Values{
				"min":  []string{"10"},
				"max":  []string{"100"},
				"rate": []string{"0.05"},
			},
		},
		{
			name: "large integer query param", // will break without json.Number decoding
			queryParams: map[string]any{
				"timestamp": 9007199254740991,
			},
			paramSettings: map[string]*HTTPParameter{
				"timestamp": {
					Name:            "timestamp",
					Style:           "form",
					Explode:         boolPtr(true),
					AllowEmptyValue: false,
				},
			},
			expectedQueries: url.Values{
				"timestamp": []string{"9007199254740991"},
			},
		},
		{
			name: "scientific notation query param",
			queryParams: map[string]any{
				"value": "1.23e10",
			},
			paramSettings: map[string]*HTTPParameter{
				"value": {
					Name:            "value",
					Style:           "form",
					Explode:         boolPtr(true),
					AllowEmptyValue: false,
				},
			},
			expectedQueries: url.Values{
				"value": []string{"1.23e10"},
			},
		},
		{
			name: "negative number query param",
			queryParams: map[string]any{
				"offset": -5,
			},
			paramSettings: map[string]*HTTPParameter{
				"offset": {
					Name:            "offset",
					Style:           "form",
					Explode:         boolPtr(true),
					AllowEmptyValue: false,
				},
			},
			expectedQueries: url.Values{
				"offset": []string{"-5"},
			},
		},
		{
			name: "decimal with trailing zeros",
			queryParams: map[string]any{
				"amount": "50.00",
			},
			paramSettings: map[string]*HTTPParameter{
				"amount": {
					Name:            "amount",
					Style:           "form",
					Explode:         boolPtr(true),
					AllowEmptyValue: false,
				},
			},
			expectedQueries: url.Values{
				"amount": []string{"50.00"},
			},
		},
		{
			name: "string query params",
			queryParams: map[string]any{
				"name":     "john doe",
				"category": "electronics",
				"status":   "active",
			},
			paramSettings: map[string]*HTTPParameter{
				"name": {
					Name:            "name",
					Style:           "form",
					Explode:         boolPtr(true),
					AllowEmptyValue: false,
				},
				"category": {
					Name:            "category",
					Style:           "form",
					Explode:         boolPtr(true),
					AllowEmptyValue: false,
				},
				"status": {
					Name:            "status",
					Style:           "form",
					Explode:         boolPtr(true),
					AllowEmptyValue: false,
				},
			},
			expectedQueries: url.Values{
				"name":     []string{"john doe"},
				"category": []string{"electronics"},
				"status":   []string{"active"},
			},
		},
		{
			name: "timestamp query param",
			queryParams: map[string]any{
				"created_at": timestampStr,
				"expires":    "2024-01-01T00:00:00.000000000Z",
			},
			paramSettings: map[string]*HTTPParameter{
				"created_at": {
					Name:            "created_at",
					Style:           "form",
					Explode:         boolPtr(true),
					AllowEmptyValue: false,
				},
				"expires": {
					Name:            "expires",
					Style:           "form",
					Explode:         boolPtr(true),
					AllowEmptyValue: false,
				},
			},
			expectedQueries: url.Values{
				"created_at": []string{timestampStr},
				"expires":    []string{"2024-01-01T00:00:00.000000000Z"},
			},
		},
		{
			name: "mixed strings, numbers and timestamps",
			queryParams: map[string]any{
				"id":         12345,
				"name":       "test user",
				"created_at": timestampStr,
				"price":      99.99,
				"active":     "true",
			},
			paramSettings: map[string]*HTTPParameter{
				"id": {
					Name:            "id",
					Style:           "form",
					Explode:         boolPtr(true),
					AllowEmptyValue: false,
				},
				"name": {
					Name:            "name",
					Style:           "form",
					Explode:         boolPtr(true),
					AllowEmptyValue: false,
				},
				"created_at": {
					Name:            "created_at",
					Style:           "form",
					Explode:         boolPtr(true),
					AllowEmptyValue: false,
				},
				"price": {
					Name:            "price",
					Style:           "form",
					Explode:         boolPtr(true),
					AllowEmptyValue: false,
				},
				"active": {
					Name:            "active",
					Style:           "form",
					Explode:         boolPtr(true),
					AllowEmptyValue: false,
				},
			},
			expectedQueries: url.Values{
				"id":         []string{"12345"},
				"name":       []string{"test user"},
				"created_at": []string{timestampStr},
				"price":      []string{"99.99"},
				"active":     []string{"true"},
			},
		},
	}

	for _, tt := range tests {
		t.Run(tt.name, func(t *testing.T) {
			t.Parallel()

			// Create a mock server that captures the request
			var capturedRequest *http.Request
			mockServer := httptest.NewServer(http.HandlerFunc(func(w http.ResponseWriter, r *http.Request) {
				capturedRequest = r
				w.WriteHeader(http.StatusOK)
				w.Header().Set("Content-Type", "application/json")
				_, _ = w.Write([]byte(`{"success": true}`))
			}))
			defer mockServer.Close()

			// Setup test dependencies
			ctx := context.Background()
			logger := testenv.NewLogger(t)
			tracerProvider := testenv.NewTracerProvider(t)
			meterProvider := testenv.NewMeterProvider(t)
			policy, err := guardian.NewUnsafePolicy([]string{})
			require.NoError(t, err)

			// Create tool with query parameter configuration
			tool := &HTTPTool{
				ID:                 uuid.New().String(),
				ProjectID:          uuid.New().String(),
				DeploymentID:       uuid.New().String(),
				OrganizationID:     uuid.New().String(),
				Name:               "test_tool",
				ServerEnvVar:       "TEST_SERVER_URL",
				DefaultServerUrl:   NullString{Value: mockServer.URL, Valid: true},
				Security:           []*HTTPToolSecurity{},
				SecurityScopes:     map[string][]string{},
				Method:             "GET",
				Path:               "/api/data",
				Schema:             []byte{},
				HeaderParams:       map[string]*HTTPParameter{},
				QueryParams:        tt.paramSettings,
				PathParams:         map[string]*HTTPParameter{},
				RequestContentType: NullString{Value: "application/json", Valid: true},
				ResponseFilter:     nil,
			}

			chClient := newClickhouseClient(t, tool.OrganizationID)

			// Create request body with query parameters
			requestBody := ToolCallBody{
				PathParameters:       nil,
				QueryParameters:      tt.queryParams,
				HeaderParameters:     nil,
				Body:                 nil,
				ResponseFilter:       nil,
				EnvironmentVariables: nil,
				GramRequestSummary:   "",
			}

			bodyBytes, err := json.Marshal(requestBody)
			require.NoError(t, err)

			// Create tool proxy
			proxy := NewToolProxy(
				logger,
				tracerProvider,
				meterProvider,
				ToolCallSourceDirect,
				nil, // no cache needed for this test
				policy,
				chClient,
			)

			// Create response recorder
			recorder := httptest.NewRecorder()

			// Execute the proxy call
			ciEnv := NewCaseInsensitiveEnv()
			err = proxy.Do(ctx, recorder, bytes.NewReader(bodyBytes), ciEnv, NewHTTPTool(tool))
			require.NoError(t, err)
			require.NotNil(t, capturedRequest)

			// Parse the captured query parameters
			actualQueries := capturedRequest.URL.Query()

			// Verify each expected query parameter
			for expectedKey, expectedValues := range tt.expectedQueries {
				actualValues, exists := actualQueries[expectedKey]
				require.True(t, exists, "expected query parameter %s not found", expectedKey)
				require.Equal(t, expectedValues, actualValues, "query parameter %s has incorrect values", expectedKey)
			}

			// Wait for ClickHouse logs to be written asynchronously
			logs := waitForClickHouseLogs(ctx, t, chClient, tool.ProjectID, 1, 5*time.Second)
			require.Len(t, logs.Logs, 1, "expected exactly one log entry in ClickHouse")

			toolHTTPRequest := logs.Logs[0]
			require.Equal(t, tool.ProjectID, toolHTTPRequest.ProjectID)
			require.Equal(t, tool.OrganizationID, toolHTTPRequest.OrganizationID)
			require.Equal(t, tool.DeploymentID, toolHTTPRequest.DeploymentID)
			require.Equal(t, tool.ID, toolHTTPRequest.ToolID)
			require.Equal(t, tool.Method, toolHTTPRequest.HTTPMethod)
			require.Equal(t, tool.Path, toolHTTPRequest.HTTPRoute)
			require.Equal(t, uint16(200), toolHTTPRequest.StatusCode)
		})
	}
}

func TestToolProxy_Do_Body(t *testing.T) {
	t.Parallel()

	tests := []struct {
		name         string
		requestBody  map[string]any
		contentType  string
		expectedBody string
		expectedForm url.Values
	}{
		{
			name: "simple JSON body",
			requestBody: map[string]any{
				"name":  "John Doe",
				"email": "john@example.com",
				"age":   30,
			},
			contentType:  "application/json",
			expectedBody: `{"name":"John Doe","email":"john@example.com","age":30}`,
			expectedForm: nil,
		},
		{
			name: "complex nested JSON body",
			requestBody: map[string]any{
				"user": map[string]any{
					"id":   123,
					"name": "Jane Smith",
					"metadata": map[string]any{
						"created_at": "2023-12-25T15:30:45.123456789Z",
						"tags":       []string{"vip", "premium"},
						"score":      95.5,
					},
				},
				"settings": map[string]any{
					"notifications": true,
					"theme":         "dark",
				},
			},
			contentType:  "application/json",
			expectedBody: `{"user":{"id":123,"name":"Jane Smith","metadata":{"created_at":"2023-12-25T15:30:45.123456789Z","tags":["vip","premium"],"score":95.5}},"settings":{"notifications":true,"theme":"dark"}}`,
			expectedForm: nil,
		},
		{
			name: "body with numbers and precision",
			requestBody: map[string]any{
				"id":           9007199254740991,
				"price":        19.99,
				"quantity":     100,
				"discount":     0.15,
				"large_number": "99999999999999999999999999",
			},
			contentType:  "application/json",
			expectedBody: `{"id":9007199254740991,"price":19.99,"quantity":100,"discount":0.15,"large_number":"99999999999999999999999999"}`,
			expectedForm: nil,
		},
		{
			name:         "empty JSON body",
			requestBody:  map[string]any{},
			contentType:  "application/json",
			expectedBody: `{}`,
			expectedForm: nil,
		},
		{
			name: "simple form data",
			requestBody: map[string]any{
				"name":  "John Doe",
				"email": "john@example.com",
				"age":   "30",
			},
			contentType:  "application/x-www-form-urlencoded",
			expectedBody: "",
			expectedForm: url.Values{
				"name":  []string{"John Doe"},
				"email": []string{"john@example.com"},
				"age":   []string{"30"},
			},
		},
		{
			name: "form data with numbers",
			requestBody: map[string]any{
				"id":       123,
				"price":    19.99,
				"quantity": 5,
			},
			contentType:  "application/x-www-form-urlencoded",
			expectedBody: "",
			expectedForm: url.Values{
				"id":       []string{"123"},
				"price":    []string{"19.99"},
				"quantity": []string{"5"},
			},
		},
		{
			name: "form data with arrays",
			requestBody: map[string]any{
				"tags":  []string{"tag1", "tag2", "tag3"},
				"items": []int{1, 2, 3},
			},
			contentType:  "application/x-www-form-urlencoded",
			expectedBody: "",
			expectedForm: url.Values{
				"tags[0]":  []string{"tag1"},
				"tags[1]":  []string{"tag2"},
				"tags[2]":  []string{"tag3"},
				"items[0]": []string{"1"},
				"items[1]": []string{"2"},
				"items[2]": []string{"3"},
			},
		},
	}

	for _, tt := range tests {
		t.Run(tt.name, func(t *testing.T) {
			t.Parallel()

			// Create a mock server that captures the request body
			var capturedBody []byte
			var capturedRequest *http.Request
			mockServer := httptest.NewServer(http.HandlerFunc(func(w http.ResponseWriter, r *http.Request) {
				capturedRequest = r
				body, err := io.ReadAll(r.Body)
				if err != nil {
					http.Error(w, "failed to read body", http.StatusInternalServerError)
					return
				}
				capturedBody = body
				w.WriteHeader(http.StatusOK)
				w.Header().Set("Content-Type", "application/json")
				_, _ = w.Write([]byte(`{"success": true}`))
			}))
			defer mockServer.Close()

			// Setup test dependencies
			ctx := context.Background()
			logger := testenv.NewLogger(t)
			tracerProvider := testenv.NewTracerProvider(t)
			meterProvider := testenv.NewMeterProvider(t)
			policy, err := guardian.NewUnsafePolicy([]string{})
			require.NoError(t, err)

			// Create tool configuration
			var path string
			if tt.contentType == "application/x-www-form-urlencoded" {
				path = "/api/form"
			} else {
				path = "/api/users"
			}

			tool := &HTTPTool{
				ID:                 uuid.New().String(),
				ProjectID:          uuid.New().String(),
				DeploymentID:       uuid.New().String(),
				OrganizationID:     uuid.New().String(),
				Name:               "test_tool",
				ServerEnvVar:       "TEST_SERVER_URL",
				DefaultServerUrl:   NullString{Value: mockServer.URL, Valid: true},
				Security:           []*HTTPToolSecurity{},
				SecurityScopes:     map[string][]string{},
				Method:             "POST",
				Path:               path,
				Schema:             []byte{},
				HeaderParams:       map[string]*HTTPParameter{},
				QueryParams:        map[string]*HTTPParameter{},
				PathParams:         map[string]*HTTPParameter{},
				RequestContentType: NullString{Value: tt.contentType, Valid: true},
				ResponseFilter:     nil,
			}

			chClient := newClickhouseClient(t, tool.OrganizationID)

			// Marshal the test request body
			bodyJSON, err := json.Marshal(tt.requestBody)
			require.NoError(t, err)

			// Create request body for the tool call
			toolCallBody := ToolCallBody{
				PathParameters:       nil,
				QueryParameters:      nil,
				HeaderParameters:     nil,
				Body:                 json.RawMessage(bodyJSON),
				ResponseFilter:       nil,
				EnvironmentVariables: nil,
				GramRequestSummary:   "",
			}

			toolCallBodyBytes, err := json.Marshal(toolCallBody)
			require.NoError(t, err)

			// Create tool proxy
			proxy := NewToolProxy(
				logger,
				tracerProvider,
				meterProvider,
				ToolCallSourceDirect,
				nil, // no cache needed for this test
				policy,
				chClient,
			)

			// Create response recorder
			recorder := httptest.NewRecorder()

			// Execute the proxy call
			ciEnv := NewCaseInsensitiveEnv()
			err = proxy.Do(ctx, recorder, bytes.NewReader(toolCallBodyBytes), ciEnv, NewHTTPTool(tool))
			require.NoError(t, err)
			require.NotNil(t, capturedRequest)

			// Verify content type header
			require.Equal(t, tt.contentType, capturedRequest.Header.Get("Content-Type"))

			if tt.contentType == "application/x-www-form-urlencoded" {
				// Parse the captured form data
				actualFormData, err := url.ParseQuery(string(capturedBody))
				require.NoError(t, err)

				// Verify each expected form field
				for expectedKey, expectedValues := range tt.expectedForm {
					actualValues, exists := actualFormData[expectedKey]
					require.True(t, exists, "expected form field %s not found", expectedKey)
					require.Equal(t, expectedValues, actualValues, "form field %s has incorrect values", expectedKey)
				}
			} else {
				// Verify the request body was passed through correctly by unmarshaling both and comparing
				var expectedJSON, actualJSON map[string]any
				err = json.Unmarshal([]byte(tt.expectedBody), &expectedJSON)
				require.NoError(t, err)
				err = json.Unmarshal(capturedBody, &actualJSON)
				require.NoError(t, err)
				require.Equal(t, expectedJSON, actualJSON)
			}

			// Wait for ClickHouse logs to be written asynchronously
			logs := waitForClickHouseLogs(ctx, t, chClient, tool.ProjectID, 1, 5*time.Second)
			require.Len(t, logs.Logs, 1, "expected exactly one log entry in ClickHouse")

			toolHTTPRequest := logs.Logs[0]
			require.Equal(t, tool.ProjectID, toolHTTPRequest.ProjectID)
			require.Equal(t, tool.OrganizationID, toolHTTPRequest.OrganizationID)
			require.Equal(t, tool.DeploymentID, toolHTTPRequest.DeploymentID)
			require.Equal(t, tool.ID, toolHTTPRequest.ToolID)
			require.Equal(t, tool.Method, toolHTTPRequest.HTTPMethod)
			require.Equal(t, tool.Path, toolHTTPRequest.HTTPRoute)
			require.Equal(t, uint16(200), toolHTTPRequest.StatusCode)
		})
	}
}

// boolPtr is a helper function to create a pointer to a boolean value
func boolPtr(b bool) *bool {
	return &b
}

func TestToolProxy_Do_FunctionToolFails(t *testing.T) {
	t.Parallel()

	ctx := context.Background()
	logger := testenv.NewLogger(t)
	tracerProvider := testenv.NewTracerProvider(t)
	meterProvider := testenv.NewMeterProvider(t)
	policy, err := guardian.NewUnsafePolicy([]string{})
	require.NoError(t, err)

	// Create a function tool
	functionTool := &FunctionTool{
		ID:             uuid.New().String(),
		ProjectID:      uuid.New().String(),
		DeploymentID:   uuid.New().String(),
		OrganizationID: uuid.New().String(),
		FunctionID:     uuid.New().String(),
		Name:           "test_function",
		Runtime:        "nodejs:22",
		InputSchema:    []byte(`{"type": "object"}`),
		Variables:      []byte(`{}`),
	}

	chClient := newClickhouseClient(t, functionTool.OrganizationID)

	// Create request body
	requestBody := ToolCallBody{
		PathParameters:       nil,
		QueryParameters:      nil,
		HeaderParameters:     nil,
		Body:                 json.RawMessage(`{}`),
		ResponseFilter:       nil,
		EnvironmentVariables: nil,
		GramRequestSummary:   "test function call",
	}

	bodyBytes, err := json.Marshal(requestBody)
	require.NoError(t, err)

	// Create tool proxy
	proxy := NewToolProxy(
		logger,
		tracerProvider,
		meterProvider,
		ToolCallSourceDirect,
		nil,
		policy,
		chClient,
	)

	// Create response recorder
	recorder := httptest.NewRecorder()

	// Execute the proxy call with a function tool
	ciEnv := NewCaseInsensitiveEnv()
	err = proxy.Do(ctx, recorder, bytes.NewReader(bodyBytes), ciEnv, NewFunctionTool(functionTool))

	// Verify that it fails
	require.Error(t, err)
	require.Contains(t, err.Error(), "tool type not supported")
}

<<<<<<< HEAD
// waitForClickHouseLogs polls ClickHouse until the expected number of logs appear or timeout is reached
func waitForClickHouseLogs(ctx context.Context, t *testing.T, chClient *toolmetrics.ClickhouseClient, projectID string, expectedCount int, timeout time.Duration) *toolmetrics.ListResult {
	t.Helper()

	deadline := time.Now().Add(timeout)
	pollInterval := 50 * time.Millisecond

	pagination := &toolmetrics.PaginationRequest{
		PerPage:    10,
		Sort:       "DESC",
		Direction:  toolmetrics.Next,
		PrevCursor: "",
		NextCursor: "",
	}

	for time.Now().Before(deadline) {
		logs, err := chClient.List(ctx, projectID, time.Now().Add(-1*time.Hour), time.Now().Add(1*time.Hour), time.Now().Add(1*time.Hour), pagination)
		require.NoError(t, err)
		require.NotNil(t, logs)

		if len(logs.Logs) >= expectedCount {
			return logs
		}

		time.Sleep(pollInterval)
	}

	t.Fatalf("timeout waiting for ClickHouse logs: expected %d logs, got 0 after %v", expectedCount, timeout)
	return nil
=======
func TestToolProxy_Do_StringifiedJSONBody(t *testing.T) {
	t.Parallel()

	tests := []struct {
		name           string
		toolCallBody   string
		schema         string
		expectedBody   map[string]any
		expectError    bool
		shouldValidate bool
	}{
		{
			name: "nested stringified JSON",
			toolCallBody: `{
				"body": {
					"benefitFields": {
						"primaryFields": "{\"name\": \"Super-Duper Benefit\", \"description\": \"A benefit that is super-duper.\", \"type\": \"special\", \"category\": \"miscellaneous\"}"
					}
				}
			}`,
			schema: `{
				"type": "object",
				"properties": {
					"body": {
						"type": "object",
						"properties": {
							"benefitFields": {
								"type": "object",
								"properties": {
									"primaryFields": {
										"type": "object",
										"properties": {
											"name": {"type": "string"},
											"description": {"type": "string"},
											"type": {"type": "string"},
											"category": {"type": "string"}
										}
									}
								}
							}
						}
					}
				}
			}`,
			expectedBody: map[string]any{
				"benefitFields": map[string]any{
					"primaryFields": map[string]any{
						"name":        "Super-Duper Benefit",
						"description": "A benefit that is super-duper.",
						"type":        "special",
						"category":    "miscellaneous",
					},
				},
			},
			expectError:    false,
			shouldValidate: true,
		},
		{
			name: "top-level stringified JSON",
			toolCallBody: `{
				"body": "{\"type\": \"custom\", \"description\": \"Ryan\", \"properties\": {}}"
			}`,
			schema: `{
				"type": "object",
				"properties": {
					"body": {
						"type": "object",
						"properties": {
							"type": {"type": "string"},
							"description": {"type": "string"},
							"properties": {"type": "object"}
						}
					}
				}
			}`,
			expectedBody: map[string]any{
				"type":        "custom",
				"description": "Ryan",
				"properties":  map[string]any{},
			},
			expectError:    false,
			shouldValidate: true,
		},
		{
			name: "multiple levels of stringified JSON",
			toolCallBody: `{
				"body": {
					"outer": {
						"middle": "{\"inner\": \"{\\\"deepest\\\": \\\"value\\\"}\"}"
					}
				}
			}`,
			schema: `{
				"type": "object",
				"properties": {
					"body": {
						"type": "object",
						"properties": {
							"outer": {
								"type": "object",
								"properties": {
									"middle": {
										"type": "object",
										"properties": {
											"inner": {
												"type": "object",
												"properties": {
													"deepest": {"type": "string"}
												}
											}
										}
									}
								}
							}
						}
					}
				}
			}`,
			expectedBody: map[string]any{
				"outer": map[string]any{
					"middle": map[string]any{
						"inner": map[string]any{
							"deepest": "value",
						},
					},
				},
			},
			expectError:    false,
			shouldValidate: true,
		},
		{
			name: "no schema - body sent as-is",
			toolCallBody: `{
				"body": {"type": "custom", "description": "Ryan"}
			}`,
			schema: "",
			expectedBody: map[string]any{
				"type":        "custom",
				"description": "Ryan",
			},
			expectError:    false,
			shouldValidate: false,
		},
		{
			name: "nested oneOf with stringified JSON - benefitFields case",
			toolCallBody: `{
				"body": {
					"benefitFields": {
						"primaryFields": "{\"name\": \"Super-Duper Benefit\", \"description\": \"A benefit that is super-duper.\", \"type\": \"special\", \"category\": \"miscellaneous\"}"
					}
				}
			}`,
			schema: `{
				"type": "object",
				"properties": {
					"body": {
						"type": "object",
						"properties": {
							"benefitFields": {
								"type": "object",
								"properties": {
									"primaryFields": {
										"oneOf": [
											{
												"type": "object",
												"properties": {
													"name": {"type": "string"},
													"description": {"type": "string"},
													"type": {"type": "string"},
													"category": {"type": "string"}
												},
												"required": ["name"]
											},
											{
												"type": "object",
												"properties": {
													"id": {"type": "string"}
												},
												"required": ["id"]
											}
										]
									}
								}
							}
						}
					}
				}
			}`,
			expectedBody: map[string]any{
				"benefitFields": map[string]any{
					"primaryFields": map[string]any{
						"name":        "Super-Duper Benefit",
						"description": "A benefit that is super-duper.",
						"type":        "special",
						"category":    "miscellaneous",
					},
				},
			},
			expectError:    false,
			shouldValidate: true,
		},
		{
			name: "array with stringified objects",
			toolCallBody: `{
				"body": {
					"items": [
						"{\"id\": 1, \"name\": \"Item 1\"}",
						"{\"id\": 2, \"name\": \"Item 2\"}"
					]
				}
			}`,
			schema: `{
				"type": "object",
				"properties": {
					"body": {
						"type": "object",
						"properties": {
							"items": {
								"type": "array",
								"items": {
									"type": "object",
									"properties": {
										"id": {"type": "number"},
										"name": {"type": "string"}
									}
								}
							}
						}
					}
				}
			}`,
			expectedBody: map[string]any{
				"items": []any{
					map[string]any{"id": float64(1), "name": "Item 1"},
					map[string]any{"id": float64(2), "name": "Item 2"},
				},
			},
			expectError:    false,
			shouldValidate: true,
		},
	}

	for _, tt := range tests {
		t.Run(tt.name, func(t *testing.T) {
			t.Parallel()

			// Create a mock server that captures the request body
			var capturedBody []byte
			var capturedRequest *http.Request
			mockServer := httptest.NewServer(http.HandlerFunc(func(w http.ResponseWriter, r *http.Request) {
				capturedRequest = r
				body, err := io.ReadAll(r.Body)
				if err != nil {
					http.Error(w, "failed to read body", http.StatusInternalServerError)
					return
				}
				capturedBody = body
				w.WriteHeader(http.StatusOK)
				w.Header().Set("Content-Type", "application/json")
				_, _ = w.Write([]byte(`{"success": true}`))
			}))
			defer mockServer.Close()

			// Setup test dependencies
			ctx := context.Background()
			logger := testenv.NewLogger(t)
			tracerProvider := testenv.NewTracerProvider(t)
			meterProvider := testenv.NewMeterProvider(t)
			policy, err := guardian.NewUnsafePolicy([]string{})
			require.NoError(t, err)

			// Create tool configuration
			tool := &HTTPTool{
				ID:                 uuid.New().String(),
				ProjectID:          uuid.New().String(),
				DeploymentID:       uuid.New().String(),
				OrganizationID:     uuid.New().String(),
				Name:               "test_tool",
				ServerEnvVar:       "TEST_SERVER_URL",
				DefaultServerUrl:   NullString{Value: mockServer.URL, Valid: true},
				Security:           []*HTTPToolSecurity{},
				SecurityScopes:     map[string][]string{},
				Method:             "POST",
				Path:               "/api/test",
				Schema:             []byte(tt.schema),
				HeaderParams:       map[string]*HTTPParameter{},
				QueryParams:        map[string]*HTTPParameter{},
				PathParams:         map[string]*HTTPParameter{},
				RequestContentType: NullString{Value: "application/json", Valid: true},
				ResponseFilter:     nil,
			}

			// Create tool proxy
			proxy := NewToolProxy(
				logger,
				tracerProvider,
				meterProvider,
				ToolCallSourceDirect,
				nil,
				policy,
			)

			// Create response recorder
			recorder := httptest.NewRecorder()

			// Execute the proxy call
			ciEnv := NewCaseInsensitiveEnv()
			err = proxy.Do(ctx, recorder, bytes.NewReader([]byte(tt.toolCallBody)), ciEnv, NewHTTPTool(tool))

			if tt.expectError {
				require.Error(t, err)
				return
			}

			require.NoError(t, err)
			require.NotNil(t, capturedRequest)

			// Verify the body was correctly de-stringified
			var actualBody map[string]any
			err = json.Unmarshal(capturedBody, &actualBody)
			require.NoError(t, err)

			// Compare the expected body structure
			require.Equal(t, tt.expectedBody, actualBody)
		})
	}
>>>>>>> 3001e535
}<|MERGE_RESOLUTION|>--- conflicted
+++ resolved
@@ -1129,37 +1129,6 @@
 	require.Contains(t, err.Error(), "tool type not supported")
 }
 
-<<<<<<< HEAD
-// waitForClickHouseLogs polls ClickHouse until the expected number of logs appear or timeout is reached
-func waitForClickHouseLogs(ctx context.Context, t *testing.T, chClient *toolmetrics.ClickhouseClient, projectID string, expectedCount int, timeout time.Duration) *toolmetrics.ListResult {
-	t.Helper()
-
-	deadline := time.Now().Add(timeout)
-	pollInterval := 50 * time.Millisecond
-
-	pagination := &toolmetrics.PaginationRequest{
-		PerPage:    10,
-		Sort:       "DESC",
-		Direction:  toolmetrics.Next,
-		PrevCursor: "",
-		NextCursor: "",
-	}
-
-	for time.Now().Before(deadline) {
-		logs, err := chClient.List(ctx, projectID, time.Now().Add(-1*time.Hour), time.Now().Add(1*time.Hour), time.Now().Add(1*time.Hour), pagination)
-		require.NoError(t, err)
-		require.NotNil(t, logs)
-
-		if len(logs.Logs) >= expectedCount {
-			return logs
-		}
-
-		time.Sleep(pollInterval)
-	}
-
-	t.Fatalf("timeout waiting for ClickHouse logs: expected %d logs, got 0 after %v", expectedCount, timeout)
-	return nil
-=======
 func TestToolProxy_Do_StringifiedJSONBody(t *testing.T) {
 	t.Parallel()
 
@@ -1486,5 +1455,35 @@
 			require.Equal(t, tt.expectedBody, actualBody)
 		})
 	}
->>>>>>> 3001e535
+}
+
+// waitForClickHouseLogs polls ClickHouse until the expected number of logs appear or timeout is reached
+func waitForClickHouseLogs(ctx context.Context, t *testing.T, chClient *toolmetrics.ClickhouseClient, projectID string, expectedCount int, timeout time.Duration) *toolmetrics.ListResult {
+	t.Helper()
+
+	deadline := time.Now().Add(timeout)
+	pollInterval := 50 * time.Millisecond
+
+	pagination := &toolmetrics.PaginationRequest{
+		PerPage:    10,
+		Sort:       "DESC",
+		Direction:  toolmetrics.Next,
+		PrevCursor: "",
+		NextCursor: "",
+	}
+
+	for time.Now().Before(deadline) {
+		logs, err := chClient.List(ctx, projectID, time.Now().Add(-1*time.Hour), time.Now().Add(1*time.Hour), time.Now().Add(1*time.Hour), pagination)
+		require.NoError(t, err)
+		require.NotNil(t, logs)
+
+		if len(logs.Logs) >= expectedCount {
+			return logs
+		}
+
+		time.Sleep(pollInterval)
+	}
+
+	t.Fatalf("timeout waiting for ClickHouse logs: expected %d logs, got 0 after %v", expectedCount, timeout)
+	return nil
 }