package gram

import (
	"context"
	"errors"
	"fmt"
	"strings"

	"github.com/jackc/pgx/v5/pgxpool"
	"github.com/speakeasy-api/gram/server/internal/attr"
	"github.com/speakeasy-api/gram/server/internal/background"
	"github.com/speakeasy-api/gram/server/internal/cache"
	"github.com/speakeasy-api/gram/server/internal/chat"
	"github.com/speakeasy-api/gram/server/internal/control"
	"github.com/speakeasy-api/gram/server/internal/conv"
	"github.com/speakeasy-api/gram/server/internal/customdomains"
	"github.com/speakeasy-api/gram/server/internal/encryption"
	"github.com/speakeasy-api/gram/server/internal/environments"
	"github.com/speakeasy-api/gram/server/internal/feature"
	"github.com/speakeasy-api/gram/server/internal/functions"
	"github.com/speakeasy-api/gram/server/internal/guardian"
	"github.com/speakeasy-api/gram/server/internal/k8s"
	"github.com/speakeasy-api/gram/server/internal/o11y"
	"github.com/speakeasy-api/gram/server/internal/thirdparty/openrouter"
	"github.com/speakeasy-api/gram/server/internal/thirdparty/posthog"
	"github.com/speakeasy-api/gram/server/internal/thirdparty/slack"
	slack_client "github.com/speakeasy-api/gram/server/internal/thirdparty/slack/client"
	"github.com/urfave/cli/v2"
	"github.com/urfave/cli/v2/altsrc"
	"go.opentelemetry.io/otel"
	"go.temporal.io/sdk/client"
	"go.temporal.io/sdk/worker"
)

func newWorkerCommand() *cli.Command {
	var shutdownFuncs []func(context.Context) error

	flags := []cli.Flag{
		&cli.StringFlag{
			Name:     "environment",
			Usage:    "The current server environment", // local, dev, prod
			Required: true,
			EnvVars:  []string{"GRAM_ENVIRONMENT"},
		},
		&cli.StringFlag{
			Name:    "temporal-address",
			Usage:   "The address of the temporal server",
			EnvVars: []string{"TEMPORAL_ADDRESS"},
			Value:   "localhost:7233",
		},
		&cli.StringFlag{
			Name:    "temporal-namespace",
			Usage:   "The temporal namespace to use",
			EnvVars: []string{"TEMPORAL_NAMESPACE"},
			Value:   "default",
		},
		&cli.StringFlag{
			Name:    "temporal-client-cert",
			Usage:   "Client cert of the Temporal server",
			EnvVars: []string{"TEMPORAL_CLIENT_CERT"},
		},
		&cli.StringFlag{
			Name:    "temporal-client-key",
			Usage:   "Client key of the Temporal server",
			EnvVars: []string{"TEMPORAL_CLIENT_KEY"},
		},
		&cli.StringFlag{
			Name:    "control-address",
			Value:   ":8081",
			Usage:   "HTTP address to listen on",
			EnvVars: []string{"GRAM_WORKER_CONTROL_ADDRESS"},
		},
		&cli.StringFlag{
			Name:     "database-url",
			Usage:    "Database URL",
			EnvVars:  []string{"GRAM_DATABASE_URL"},
			Required: true,
		},
		&cli.BoolFlag{
			Name:    "unsafe-db-log",
			Usage:   "Turn on unsafe database logging. WARNING: This will log all database queries and data to the console.",
			EnvVars: []string{"GRAM_UNSAFE_DB_LOG"},
			Value:   false,
		},
		&cli.BoolFlag{
			Name:    "with-otel-tracing",
			Usage:   "Enable OpenTelemetry traces",
			EnvVars: []string{"GRAM_ENABLE_OTEL_TRACES"},
		},
		&cli.BoolFlag{
			Name:    "with-otel-metrics",
			Usage:   "Enable OpenTelemetry metrics",
			EnvVars: []string{"GRAM_ENABLE_OTEL_METRICS"},
		},
		&cli.StringFlag{
			Name:     "assets-backend",
			Usage:    "The backend to use for managing assets",
			EnvVars:  []string{"GRAM_ASSETS_BACKEND"},
			Required: true,
			Action: func(c *cli.Context, val string) error {
				if val != "fs" && val != "gcs" {
					return fmt.Errorf("invalid assets backend: %s", val)
				}
				return nil
			},
		},
		&cli.StringFlag{
			Name:     "assets-uri",
			Usage:    "The location of the assets backend to connect to",
			EnvVars:  []string{"GRAM_ASSETS_URI"},
			Required: true,
		},
		&cli.StringFlag{
			Name:     "encryption-key",
			Usage:    "Key for App level AES encryption/decyryption",
			Required: true,
			EnvVars:  []string{"GRAM_ENCRYPTION_KEY"},
		},
		&cli.StringFlag{
			Name:     "slack-client-secret",
			Usage:    "The slack client secret",
			EnvVars:  []string{"SLACK_CLIENT_SECRET"},
			Required: false,
		},
		&cli.StringFlag{
			Name:    "openrouter-dev-key",
			Usage:   "Dev API key for OpenRouter (primarily for local development) - https://openrouter.ai/settings/keys",
			EnvVars: []string{"OPENROUTER_DEV_KEY"},
		},
		&cli.StringFlag{
			Name:    "openrouter-provisioning-key",
			Usage:   "Provisioning key for OpenRouter to create new API keys for orgs - https://openrouter.ai/settings/provisioning-keys",
			EnvVars: []string{"OPENROUTER_PROVISIONING_KEY"},
		},
		&cli.StringFlag{
			Name:    "redis-cache-addr",
			Usage:   "Address of the redis cache server",
			EnvVars: []string{"GRAM_REDIS_CACHE_ADDR"},
		},
		&cli.StringFlag{
			Name:    "redis-cache-password",
			Usage:   "Password for the redis cache server",
			EnvVars: []string{"GRAM_REDIS_CACHE_PASSWORD"},
		},
		&cli.StringSliceFlag{
			Name:     "disallowed-cidr-blocks",
			Usage:    "List of CIDR blocks to block for SSRF protection",
			EnvVars:  []string{"GRAM_DISALLOWED_CIDR_BLOCKS"},
			Required: false,
		},
		&cli.StringFlag{
			Name:     "posthog-endpoint",
			Usage:    "The endpoint to proxy product metrics too",
			EnvVars:  []string{"POSTHOG_ENDPOINT"},
			Required: false,
		},
		&cli.StringFlag{
			Name:     "posthog-api-key",
			Usage:    "The posthog public API key",
			EnvVars:  []string{"POSTHOG_API_KEY"},
			Required: false,
		},
		&cli.StringFlag{
			Name:     "local-feature-flags-csv",
			Usage:    "Path to a CSV file containing local feature flags. Format: distinct_id,flag,enabled (with header row).",
			EnvVars:  []string{"GRAM_LOCAL_FEATURE_FLAGS_CSV"},
			Required: false,
		},
		&cli.StringFlag{
			Name:     "polar-api-key",
			Usage:    "The polar API key",
			EnvVars:  []string{"POLAR_API_KEY"},
			Required: false,
		},
		altsrc.NewStringFlag(&cli.StringFlag{
			Name:     "polar-product-id-free",
			Aliases:  []string{"polar.product_id_basic"},
			Usage:    "The product ID of the free tier in Polar",
			EnvVars:  []string{"POLAR_PRODUCT_ID_FREE"},
			Required: false,
		}),
		altsrc.NewStringFlag(&cli.StringFlag{
			Name:     "polar-product-id-pro",
			Aliases:  []string{"polar.product_id_pro"},
			Usage:    "The product ID of the pro tier in Polar",
			EnvVars:  []string{"POLAR_PRODUCT_ID_PRO"},
			Required: false,
		}),
		altsrc.NewStringFlag(&cli.StringFlag{
			Name:     "polar-meter-id-tool-calls",
			Aliases:  []string{"polar.meter_id_tool_calls"},
			Usage:    "The ID of the tool calls meter in Polar",
			EnvVars:  []string{"POLAR_METER_ID_TOOL_CALLS"},
			Required: false,
		}),
		altsrc.NewStringFlag(&cli.StringFlag{
			Name:     "polar-meter-id-servers",
			Aliases:  []string{"polar.meter_id_servers"},
			Usage:    "The ID of the servers meter in Polar",
			EnvVars:  []string{"POLAR_METER_ID_SERVERS"},
			Required: false,
		}),
		&cli.PathFlag{
			Name:     "config-file",
			Usage:    "Path to a config file to load. Supported formats are JSON, TOML and YAML.",
			EnvVars:  []string{"GRAM_CONFIG_FILE"},
			Required: false,
		},
	}

<<<<<<< HEAD
	flags = append(flags, clickHouseFlags...)
=======
	flags = append(flags, functionsFlags...)
>>>>>>> 8d5db2d3

	return &cli.Command{
		Name:  "worker",
		Usage: "Start the temporal worker",
		Flags: flags,
		Action: func(c *cli.Context) error {
			serviceName := "gram-worker"
			serviceEnv := c.String("environment")
			appinfo := o11y.PullAppInfo(c.Context)
			appinfo.Command = "worker"
			logger := PullLogger(c.Context).With(
				attr.SlogServiceName(serviceName),
				attr.SlogServiceVersion(shortGitSHA()),
				attr.SlogServiceEnv(serviceEnv),
			)
			tracerProvider := otel.GetTracerProvider()
			meterProvider := otel.GetMeterProvider()

			ctx, cancel := context.WithCancel(c.Context)
			defer cancel()

			temporalClient, shutdown, err := newTemporalClient(logger, temporalClientOptions{
				address:      c.String("temporal-address"),
				namespace:    c.String("temporal-namespace"),
				certPEMBlock: []byte(c.String("temporal-client-cert")),
				keyPEMBlock:  []byte(c.String("temporal-client-key")),
			})
			if err != nil {
				return err
			}
			if temporalClient == nil {
				return errors.New("insufficient options to create temporal client")
			}
			shutdownFuncs = append(shutdownFuncs, shutdown)

			shutdown, err = o11y.SetupOTelSDK(ctx, logger, o11y.SetupOTelSDKOptions{
				ServiceName:    serviceName,
				ServiceVersion: shortGitSHA(),
				EnableTracing:  c.Bool("with-otel-tracing"),
				EnableMetrics:  c.Bool("with-otel-metrics"),
			})
			if err != nil {
				return fmt.Errorf("failed to setup opentelemetry sdk: %w", err)
			}
			shutdownFuncs = append(shutdownFuncs, shutdown)

			db, err := newDBClient(ctx, logger, meterProvider, c.String("database-url"), dbClientOptions{
				enableUnsafeLogging: c.Bool("unsafe-db-log"),
			})
			if err != nil {
				return err
			}
			// Ping the database to ensure connectivity
			if err := db.Ping(ctx); err != nil {
				logger.ErrorContext(ctx, "failed to ping database", attr.SlogError(err))
				return fmt.Errorf("database ping failed: %w", err)
			}
			defer db.Close()

			redisClient, err := newRedisClient(ctx, redisClientOptions{
				redisAddr:     c.String("redis-cache-addr"),
				redisPassword: c.String("redis-cache-password"),
			})
			if err != nil {
				return fmt.Errorf("failed to connect to redis: %w", err)
			}

			encryptionClient, err := encryption.New(c.String("encryption-key"))
			if err != nil {
				return fmt.Errorf("failed to create encryption client: %w", err)
			}

			env := environments.NewEnvironmentEntries(logger, db, encryptionClient)

			k8sClient, err := k8s.InitializeK8sClient(ctx, logger, c.String("environment"))
			if err != nil {
				return fmt.Errorf("failed to create k8s client: %w", err)
			}

			assetStorage, shutdown, err := newAssetStorage(ctx, logger, assetStorageOptions{
				assetsBackend: c.String("assets-backend"),
				assetsURI:     c.String("assets-uri"),
			})
			if err != nil {
				return fmt.Errorf("failed to create asset storage: %w", err)
			}
			shutdownFuncs = append(shutdownFuncs, shutdown)

			posthogClient := posthog.New(ctx, logger, c.String("posthog-api-key"), c.String("posthog-endpoint"))
			var features feature.Provider = posthogClient
			if c.String("environment") == "local" {
				features = newLocalFeatureFlags(ctx, logger, c.String("local-feature-flags-csv"))
			}

			tcm, shutdown, err := newToolMetricsClient(ctx, logger, c, tracerProvider, features)
			if err != nil {
				return fmt.Errorf("failed to connect to tool metrics client: %w", err)
			}
			shutdownFuncs = append(shutdownFuncs, shutdown)

			{
				controlServer := control.Server{
					Address:          c.String("control-address"),
					Logger:           logger.With(attr.SlogComponent("control")),
					DisableProfiling: false,
				}

				shutdown, err := controlServer.Start(c.Context, o11y.NewHealthCheckHandler(
					[]*o11y.NamedResource[*pgxpool.Pool]{{Name: "default", Resource: db}},
					nil,
					[]*o11y.NamedResource[client.Client]{{Name: "default", Resource: temporalClient}},
				))
				if err != nil {
					return fmt.Errorf("failed to start control server: %w", err)
				}

				shutdownFuncs = append(shutdownFuncs, shutdown)
			}

			var openRouter openrouter.Provisioner
			if c.String("environment") == "local" {
				openRouter = openrouter.NewDevelopment(c.String("openrouter-dev-key"))
			} else {
				openRouter = openrouter.New(logger, db, c.String("environment"), c.String("openrouter-provisioning-key"), &background.OpenRouterKeyRefresher{Temporal: temporalClient})
			}

			guardianPolicy := guardian.NewDefaultPolicy()
			if s := c.StringSlice("disallowed-cidr-blocks"); s != nil {
				guardianPolicy, err = guardian.NewUnsafePolicy(s)
				if err != nil {
					return fmt.Errorf("failed to create unsafe http guardian policy: %w", err)
				}
			}

			functionsOrchestrator, shutdown, err := newFunctionOrchestrator(c, logger, tracerProvider, db, assetStorage, encryptionClient)
			if err != nil {
				return fmt.Errorf("failed to create functions orchestrator: %w", err)
			}
			shutdownFuncs = append(shutdownFuncs, shutdown)
			runnerVersion := functions.RunnerVersion(conv.Default(strings.TrimPrefix(c.String("functions-runner-version"), "sha-"), GitSHA))

			slackClient := slack_client.NewSlackClient(slack.SlackClientID(c.String("environment")), c.String("slack-client-secret"), db, encryptionClient)
			baseChatClient := openrouter.NewChatClient(logger, openRouter)
<<<<<<< HEAD
			chatClient := chat.NewChatClient(logger, tracerProvider, meterProvider, db, openRouter, baseChatClient, env, cache.NewRedisCacheAdapter(redisClient), guardianPolicy, tcm)
=======
			chatClient := chat.NewChatClient(logger, tracerProvider, meterProvider, db, openRouter, baseChatClient, env, encryptionClient, cache.NewRedisCacheAdapter(redisClient), guardianPolicy)
>>>>>>> 8d5db2d3

			billingRepo, billingTracker, err := newBillingProvider(ctx, logger, tracerProvider, redisClient, posthogClient, c)
			if err != nil {
				return fmt.Errorf("failed to create billing provider: %w", err)
			}

			temporalWorker := background.NewTemporalWorker(temporalClient, logger, tracerProvider, meterProvider, &background.WorkerOptions{
				DB:                  db,
				EncryptionClient:    encryptionClient,
				FeatureProvider:     features,
				AssetStorage:        assetStorage,
				SlackClient:         slackClient,
				ChatClient:          chatClient,
				OpenRouter:          openRouter,
				K8sClient:           k8sClient,
				ExpectedTargetCNAME: customdomains.GetCustomDomainCNAME(c.String("environment")),
				BillingTracker:      billingTracker,
				BillingRepository:   billingRepo,
				RedisClient:         redisClient,
				PosthogClient:       posthogClient,
				FunctionsDeployer:   functionsOrchestrator,
				FunctionsVersion:    runnerVersion,
			})

			return temporalWorker.Run(worker.InterruptCh())
		},
		Before: func(ctx *cli.Context) error {
			return loadConfigFromFile(ctx, flags)
		},
		After: func(c *cli.Context) error {
			return runShutdown(PullLogger(c.Context), c.Context, shutdownFuncs)
		},
	}
}<|MERGE_RESOLUTION|>--- conflicted
+++ resolved
@@ -208,11 +208,9 @@
 		},
 	}
 
-<<<<<<< HEAD
 	flags = append(flags, clickHouseFlags...)
-=======
+
 	flags = append(flags, functionsFlags...)
->>>>>>> 8d5db2d3
 
 	return &cli.Command{
 		Name:  "worker",
@@ -356,11 +354,7 @@
 
 			slackClient := slack_client.NewSlackClient(slack.SlackClientID(c.String("environment")), c.String("slack-client-secret"), db, encryptionClient)
 			baseChatClient := openrouter.NewChatClient(logger, openRouter)
-<<<<<<< HEAD
-			chatClient := chat.NewChatClient(logger, tracerProvider, meterProvider, db, openRouter, baseChatClient, env, cache.NewRedisCacheAdapter(redisClient), guardianPolicy, tcm)
-=======
-			chatClient := chat.NewChatClient(logger, tracerProvider, meterProvider, db, openRouter, baseChatClient, env, encryptionClient, cache.NewRedisCacheAdapter(redisClient), guardianPolicy)
->>>>>>> 8d5db2d3
+			chatClient := chat.NewChatClient(logger, tracerProvider, meterProvider, db, openRouter, baseChatClient, env, encryptionClient, cache.NewRedisCacheAdapter(redisClient), guardianPolicy, tcm)
 
 			billingRepo, billingTracker, err := newBillingProvider(ctx, logger, tracerProvider, redisClient, posthogClient, c)
 			if err != nil {
