--- conflicted
+++ resolved
@@ -47,14 +47,9 @@
         data-slot="tooltip-content"
         sideOffset={sideOffset}
         className={cn(
-<<<<<<< HEAD
-          "bg-primary text-primary-foreground animate-in fade-in-0 zoom-in-95 data-[state=closed]:animate-out data-[state=closed]:fade-out-0 data-[state=closed]:zoom-out-95 data-[side=bottom]:slide-in-from-top-2 data-[side=left]:slide-in-from-right-2 data-[side=right]:slide-in-from-left-2 data-[side=top]:slide-in-from-bottom-2 z-50 w-fit origin-(--radix-tooltip-content-transform-origin) rounded-md px-3 py-1.5 text-xs text-balance",
-          "max-w-[320px] w-fit text-pretty",
-=======
           "bg-primary text-primary-foreground",
           "animate-in fade-in-0 zoom-in-95 data-[state=closed]:animate-out data-[state=closed]:fade-out-0 data-[state=closed]:zoom-out-95 data-[side=bottom]:slide-in-from-top-2 data-[side=left]:slide-in-from-right-2 data-[side=right]:slide-in-from-left-2 data-[side=top]:slide-in-from-bottom-2 origin-(--radix-tooltip-content-transform-origin) ",
           "z-50 rounded-md px-3 py-1.5 text-xs text-pretty w-fit max-w-sm",
->>>>>>> 6bcf207c
           inverted &&
             "bg-background [&_svg]:fill-background [&_svg]:bg-background shadow-md dark:border-1",
           className
