--- conflicted
+++ resolved
@@ -207,13 +207,8 @@
       (toolset) =>
         toolset?.tools?.map(asTool).map((tool) => ({
           name: tool.name,
-<<<<<<< HEAD
           method: tool.type === "http" ? tool.httpMethod : undefined,
         })) || []
-=======
-          method: tool.httpMethod,
-        })) || [],
->>>>>>> 5207fa10
     );
 
     // Create R-G-B-Y color pattern by grouping tools by HTTP method
@@ -276,13 +271,8 @@
   const totalToolCount = useMemo(
     () =>
       toolsets?.toolsets?.reduce(
-<<<<<<< HEAD
         (acc, toolset) => acc + (toolset.tools?.length || 0),
         0
-=======
-        (acc, toolset) => acc + (toolset.httpTools?.length || 0),
-        0,
->>>>>>> 5207fa10
       ) || 0,
     [toolsets?.toolsets],
   );
