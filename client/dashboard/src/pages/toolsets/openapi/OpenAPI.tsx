--- conflicted
+++ resolved
@@ -415,11 +415,7 @@
   const [documentViewOpen, setDocumentViewOpen] = useState(false);
 
   return (
-<<<<<<< HEAD
-    <MiniCard>
-=======
     <MiniCard key={asset.id} className="bg-secondary">
->>>>>>> 38e7b8f3
       <MiniCard.Title
         onClick={() => setDocumentViewOpen(true)}
         className="cursor-pointer flex items-center"
