--- conflicted
+++ resolved
@@ -143,13 +143,8 @@
     setSaveError(null);
   }, []);
 
-<<<<<<< HEAD
   const requiresServerURL = toolset.tools?.some(
     (tool) => isHttpTool(tool) && !tool.defaultServerUrl
-=======
-  const requiresServerURL = toolset.httpTools?.some(
-    (tool) => !tool.defaultServerUrl,
->>>>>>> 5207fa10
   );
 
   const relevantEnvVars = useMemo(() => {
