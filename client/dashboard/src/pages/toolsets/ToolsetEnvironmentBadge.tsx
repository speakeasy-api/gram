import { InputDialog } from "@/components/input-dialog";
import { Badge } from "@/components/ui/badge";
import { SimpleTooltip } from "@/components/ui/tooltip";
import { UrgentWarningIcon } from "@/components/ui/urgent-warning-icon";
import { useTelemetry } from "@/contexts/Telemetry";
import { cn } from "@/lib/utils";
import { useRoutes } from "@/routes";
<<<<<<< HEAD
import { EnvironmentEntryInput } from "@gram/client/models/components";
import { invalidateAllListEnvironments, useUpdateEnvironmentMutation } from "@gram/client/react-query";
=======
import { EnvironmentEntryInput, Toolset } from "@gram/client/models/components";
import {
  invalidateAllListEnvironments,
  useUpdateEnvironmentMutation,
} from "@gram/client/react-query";
>>>>>>> 5207fa10
import { useQueryClient } from "@tanstack/react-query";
import { Check } from "lucide-react";
import { useEnvironments } from "../environments/Environments";
import { useState } from "react";
import { isHttpTool, Toolset } from "@/lib/toolTypes";

export const ToolsetEnvironmentBadge = ({
  toolset,
  environmentSlug,
  size = "md",
  variant = "default",
}: {
  toolset: Toolset | undefined;
  environmentSlug?: string;
  size?: "sm" | "md";
  variant?: "outline" | "default";
}) => {
  const environments = useEnvironments();
  const routes = useRoutes();
  const queryClient = useQueryClient();
  const telemetry = useTelemetry();

  const [envVarsDialogOpen, setEnvVarsDialogOpen] = useState(false);
  const [envVars, setEnvVars] = useState<Record<string, string>>({});

  const updateEnvironmentMutation = useUpdateEnvironmentMutation({
    onSuccess: () => {
      telemetry.capture("environment_event", { action: "environment_updated" });
      invalidateAllListEnvironments(queryClient);
    },
  });

  if (!toolset) {
    return <Badge size={size} isLoading />;
  }

  const envSlug = environmentSlug
    ? environmentSlug
    : toolset.defaultEnvironmentSlug;

  const environment = environments.find((env) => env.slug === envSlug);

<<<<<<< HEAD
  const requiresServerURL = toolset.tools?.some(
    (tool) => isHttpTool(tool) && !tool.defaultServerUrl
=======
  const requiresServerURL = toolset.httpTools?.some(
    (tool) => !tool.defaultServerUrl,
>>>>>>> 5207fa10
  );

  const relevantEnvVars: string[] = [
    // Security variables (no filtering)
    ...(toolset.securityVariables?.flatMap((secVar) => secVar.envVariables) ??
      []),
    // Server variables (filter server_url unless required)
    ...(toolset.serverVariables?.flatMap((serverVar) =>
      serverVar.envVariables.filter(
        (v) => !v.toLowerCase().includes("server_url") || requiresServerURL,
      ),
    ) ?? []),
  ];

  const missingEnvVars =
    relevantEnvVars?.filter(
      (varName) =>
        !environment?.entries?.find((entry) => {
          const entryPrefix = entry.name.split("_")[0];
          const varPrefix = varName.split("_")[0];
          return entryPrefix === varPrefix;
        }),
    ) || [];
  const needsEnvVars = missingEnvVars.length > 0;

  const colors = {
    default: {
      warn: "dark:text-orange-800 text-orange-300",
      success: "dark:text-green-800 text-green-300",
    },
    outline: {
      warn: "text-orange-500",
      success: "text-green-500",
    },
  }[variant];

  if (needsEnvVars) {
    const submitEnvVars = () => {
      if (!environment) {
        throw new Error("Environment not found");
      }

      const envVarsToUpdate = missingEnvVars
        ?.map((envVar) => ({
          name: envVar,
          value: envVars[envVar],
        }))
        .filter((envVar): envVar is EnvironmentEntryInput => !!envVar.value);

      if (envVarsToUpdate) {
        updateEnvironmentMutation.mutate(
          {
            request: {
              slug: environment.slug,
              updateEnvironmentRequestBody: {
                entriesToUpdate: envVarsToUpdate,
                entriesToRemove: [],
              },
            },
          },
          {
            onError: (error) => {
              console.error("Failed to update environment variables:", error);
            },
          },
        );
      }
    };

    const dialog = (
      <InputDialog
        open={envVarsDialogOpen}
        onOpenChange={setEnvVarsDialogOpen}
        title="Environment Variables"
        description="Enter values for the environment variables in order to use this toolset."
        onSubmit={submitEnvVars}
        inputs={missingEnvVars!.map((envVar) => ({
          label: envVar,
          name: envVar,
          placeholder: "<EMPTY>",
          value: envVars[envVar] || "",
          validate: (value) =>
            value.length > 0 && value !== "<EMPTY>" && !value.includes(" "),
          onChange: (value) => {
            setEnvVars({ ...envVars, [envVar]: value });
          },
          optional:
            (envVar.includes("SERVER_URL") && !requiresServerURL) ||
            envVar.includes("TOKEN_URL"), // Generally not required unless tools have no server url
        }))}
      />
    );

    return (
      <>
        <SimpleTooltip tooltip="Your environment is missing variables required by this toolset. Click here to set them.">
          <Badge
            size={size}
            variant={"urgent-warning"}
            onClick={() => setEnvVarsDialogOpen(true)}
            className="cursor-pointer"
          >
            <UrgentWarningIcon />
            Environment
          </Badge>
        </SimpleTooltip>
        {dialog}
      </>
    );
  }

  return (
    envSlug && (
      <routes.environments.environment.Link params={[envSlug]}>
        <SimpleTooltip tooltip="The environment for this toolset is fully configured.">
          <Badge size={size} variant={variant}>
            <Check className={cn("w-4 h-4 stroke-3", colors.success)} />
            Environment
          </Badge>
        </SimpleTooltip>
      </routes.environments.environment.Link>
    )
  );
};<|MERGE_RESOLUTION|>--- conflicted
+++ resolved
@@ -5,16 +5,8 @@
 import { useTelemetry } from "@/contexts/Telemetry";
 import { cn } from "@/lib/utils";
 import { useRoutes } from "@/routes";
-<<<<<<< HEAD
 import { EnvironmentEntryInput } from "@gram/client/models/components";
 import { invalidateAllListEnvironments, useUpdateEnvironmentMutation } from "@gram/client/react-query";
-=======
-import { EnvironmentEntryInput, Toolset } from "@gram/client/models/components";
-import {
-  invalidateAllListEnvironments,
-  useUpdateEnvironmentMutation,
-} from "@gram/client/react-query";
->>>>>>> 5207fa10
 import { useQueryClient } from "@tanstack/react-query";
 import { Check } from "lucide-react";
 import { useEnvironments } from "../environments/Environments";
@@ -57,13 +49,8 @@
 
   const environment = environments.find((env) => env.slug === envSlug);
 
-<<<<<<< HEAD
   const requiresServerURL = toolset.tools?.some(
     (tool) => isHttpTool(tool) && !tool.defaultServerUrl
-=======
-  const requiresServerURL = toolset.httpTools?.some(
-    (tool) => !tool.defaultServerUrl,
->>>>>>> 5207fa10
   );
 
   const relevantEnvVars: string[] = [
