{
  "name": "@gram/client",
<<<<<<< HEAD
  "version": "0.23.8",
=======
  "version": "0.23.11",
>>>>>>> 75f9bf96
  "author": "Speakeasy",
  "private": true,
  "type": "module",
  "main": "./esm/index.js",
  "exports": {
    ".": {
      "source": "./src/index.ts",
      "types": "./esm/index.d.ts",
      "default": "./esm/index.js"
    },
    "./package.json": "./package.json",
    "./types": {
      "source": "./src/types/index.ts",
      "types": "./esm/types/index.d.ts",
      "default": "./esm/types/index.js"
    },
    "./models/errors": {
      "source": "./src/models/errors/index.ts",
      "types": "./esm/models/errors/index.d.ts",
      "default": "./esm/models/errors/index.js"
    },
    "./models/components": {
      "source": "./src/models/components/index.ts",
      "types": "./esm/models/components/index.d.ts",
      "default": "./esm/models/components/index.js"
    },
    "./models/operations": {
      "source": "./src/models/operations/index.ts",
      "types": "./esm/models/operations/index.d.ts",
      "default": "./esm/models/operations/index.js"
    },
    "./react-query": {
      "source": "./src/react-query/index.ts",
      "types": "./esm/react-query/index.d.ts",
      "default": "./esm/react-query/index.js"
    },
    "./*.js": {
      "source": "./src/*.ts",
      "types": "./esm/*.d.ts",
      "default": "./esm/*.js"
    },
    "./*": {
      "source": "./src/*.ts",
      "types": "./esm/*.d.ts",
      "default": "./esm/*.js"
    }
  },
  "sideEffects": false,
  "scripts": {
    "lint": "eslint --cache --max-warnings=0 src",
    "build": "tsc",
    "prepublishOnly": "npm run build"
  },
  "peerDependencies": {
    "@tanstack/react-query": "^5",
    "react": "^18 || ^19",
    "react-dom": "^18 || ^19"
  },
  "peerDependenciesMeta": {
    "@tanstack/react-query": {"optional":true},
    "react": {"optional":true},
    "react-dom": {"optional":true}
  },
  "devDependencies": {
    "@eslint/js": "^9.19.0",
    "@tanstack/react-query": "catalog:",
    "@types/react": "catalog:",
    "@types/react-dom": "catalog:",
    "eslint": "^9.19.0",
    "globals": "^15.14.0",
    "typescript": "~5.8.3",
    "typescript-eslint": "^8.26.0"
  },
  "dependencies": {
    "zod": "^3.25.0 || ^4.0.0"
  }
}<|MERGE_RESOLUTION|>--- conflicted
+++ resolved
@@ -1,10 +1,6 @@
 {
   "name": "@gram/client",
-<<<<<<< HEAD
-  "version": "0.23.8",
-=======
-  "version": "0.23.11",
->>>>>>> 75f9bf96
+  "version": "0.23.12",
   "author": "Speakeasy",
   "private": true,
   "type": "module",
