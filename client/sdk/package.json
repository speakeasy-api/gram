--- conflicted
+++ resolved
@@ -1,10 +1,6 @@
 {
   "name": "@gram/client",
-<<<<<<< HEAD
-  "version": "0.14.1",
-=======
-  "version": "0.12.72",
->>>>>>> 5207fa10
+  "version": "0.14.2",
   "author": "Speakeasy",
   "private": true,
   "type": "module",
