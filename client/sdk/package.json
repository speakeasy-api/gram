--- conflicted
+++ resolved
@@ -1,10 +1,6 @@
 {
   "name": "@gram/client",
-<<<<<<< HEAD
-  "version": "0.23.1",
-=======
-  "version": "0.23.9",
->>>>>>> b6b6ca7b
+  "version": "0.23.10",
   "author": "Speakeasy",
   "private": true,
   "type": "module",
