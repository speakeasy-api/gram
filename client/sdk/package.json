--- conflicted
+++ resolved
@@ -1,10 +1,6 @@
 {
   "name": "@gram/client",
-<<<<<<< HEAD
-  "version": "0.19.3",
-=======
-  "version": "0.20.0",
->>>>>>> 01346a0a
+  "version": "0.21.0",
   "author": "Speakeasy",
   "private": true,
   "type": "module",
