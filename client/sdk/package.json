--- conflicted
+++ resolved
@@ -1,10 +1,6 @@
 {
   "name": "@gram/client",
-<<<<<<< HEAD
-  "version": "0.16.0",
-=======
-  "version": "0.15.2",
->>>>>>> a31f0355
+  "version": "0.16.1",
   "author": "Speakeasy",
   "private": true,
   "type": "module",
