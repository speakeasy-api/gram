{
  "name": "@gram/client",
<<<<<<< HEAD
  "version": "0.16.1",
=======
  "version": "0.15.3",
>>>>>>> 5b8a3240
  "author": "Speakeasy",
  "private": true,
  "type": "module",
  "main": "./esm/index.js",
  "exports": {
    ".": {
      "source": "./src/index.ts",
      "types": "./esm/index.d.ts",
      "default": "./esm/index.js"
    },
    "./package.json": "./package.json",
    "./types": {
      "source": "./src/types/index.ts",
      "types": "./esm/types/index.d.ts",
      "default": "./esm/types/index.js"
    },
    "./models/errors": {
      "source": "./src/models/errors/index.ts",
      "types": "./esm/models/errors/index.d.ts",
      "default": "./esm/models/errors/index.js"
    },
    "./models/components": {
      "source": "./src/models/components/index.ts",
      "types": "./esm/models/components/index.d.ts",
      "default": "./esm/models/components/index.js"
    },
    "./models/operations": {
      "source": "./src/models/operations/index.ts",
      "types": "./esm/models/operations/index.d.ts",
      "default": "./esm/models/operations/index.js"
    },
    "./react-query": {
      "source": "./src/react-query/index.ts",
      "types": "./esm/react-query/index.d.ts",
      "default": "./esm/react-query/index.js"
    },
    "./*.js": {
      "source": "./src/*.ts",
      "types": "./esm/*.d.ts",
      "default": "./esm/*.js"
    },
    "./*": {
      "source": "./src/*.ts",
      "types": "./esm/*.d.ts",
      "default": "./esm/*.js"
    }
  },
  "sideEffects": false,
  "scripts": {
    "lint": "eslint --cache --max-warnings=0 src",
    "build": "tsc",
    "prepublishOnly": "npm run build"
  },
  "peerDependencies": {
    "@tanstack/react-query": "^5",
    "react": "^18 || ^19",
    "react-dom": "^18 || ^19"
  },
  "peerDependenciesMeta": {
    "@tanstack/react-query": {
      "optional": true
    },
    "react": {
      "optional": true
    },
    "react-dom": {
      "optional": true
    }
  },
  "devDependencies": {
    "@eslint/js": "^9.19.0",
    "@tanstack/react-query": "catalog:",
    "@types/react": "catalog:",
    "@types/react-dom": "catalog:",
    "eslint": "^9.19.0",
    "globals": "^15.14.0",
    "typescript": "~5.8.3",
    "typescript-eslint": "^8.26.0"
  },
  "dependencies": {
    "zod": "^3.25.0 || ^4.0.0"
  }
}<|MERGE_RESOLUTION|>--- conflicted
+++ resolved
@@ -1,10 +1,6 @@
 {
   "name": "@gram/client",
-<<<<<<< HEAD
-  "version": "0.16.1",
-=======
   "version": "0.15.3",
->>>>>>> 5b8a3240
   "author": "Speakeasy",
   "private": true,
   "type": "module",
