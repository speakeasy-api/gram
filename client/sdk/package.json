{
  "name": "@gram/client",
<<<<<<< HEAD
  "version": "0.14.12",
=======
  "version": "0.14.11",
>>>>>>> 5cb01d1a
  "author": "Speakeasy",
  "private": true,
  "type": "module",
  "main": "./esm/index.js",
  "exports": {
    ".": {
      "source": "./src/index.ts",
      "types": "./esm/index.d.ts",
      "default": "./esm/index.js"
    },
    "./package.json": "./package.json",
    "./types": {
      "source": "./src/types/index.ts",
      "types": "./esm/types/index.d.ts",
      "default": "./esm/types/index.js"
    },
    "./models/errors": {
      "source": "./src/models/errors/index.ts",
      "types": "./esm/models/errors/index.d.ts",
      "default": "./esm/models/errors/index.js"
    },
    "./models/components": {
      "source": "./src/models/components/index.ts",
      "types": "./esm/models/components/index.d.ts",
      "default": "./esm/models/components/index.js"
    },
    "./models/operations": {
      "source": "./src/models/operations/index.ts",
      "types": "./esm/models/operations/index.d.ts",
      "default": "./esm/models/operations/index.js"
    },
    "./react-query": {
      "source": "./src/react-query/index.ts",
      "types": "./esm/react-query/index.d.ts",
      "default": "./esm/react-query/index.js"
    },
    "./*.js": {
      "source": "./src/*.ts",
      "types": "./esm/*.d.ts",
      "default": "./esm/*.js"
    },
    "./*": {
      "source": "./src/*.ts",
      "types": "./esm/*.d.ts",
      "default": "./esm/*.js"
    }
  },
  "sideEffects": false,
  "scripts": {
    "lint": "eslint --cache --max-warnings=0 src",
    "build": "tsc",
    "prepublishOnly": "npm run build"
  },
  "peerDependencies": {
    "@tanstack/react-query": "^5",
    "react": "^18 || ^19",
    "react-dom": "^18 || ^19"
  },
  "peerDependenciesMeta": {
    "@tanstack/react-query": {
      "optional": true
    },
    "react": {
      "optional": true
    },
    "react-dom": {
      "optional": true
    }
  },
  "devDependencies": {
    "@eslint/js": "^9.19.0",
    "@tanstack/react-query": "catalog:",
    "@types/react": "catalog:",
    "@types/react-dom": "catalog:",
    "eslint": "^9.19.0",
    "globals": "^15.14.0",
    "typescript": "~5.8.3",
    "typescript-eslint": "^8.26.0"
  },
  "dependencies": {
    "zod": "^3.20.0"
  }
}<|MERGE_RESOLUTION|>--- conflicted
+++ resolved
@@ -1,10 +1,6 @@
 {
   "name": "@gram/client",
-<<<<<<< HEAD
-  "version": "0.14.12",
-=======
-  "version": "0.14.11",
->>>>>>> 5cb01d1a
+  "version": "0.14.13",
   "author": "Speakeasy",
   "private": true,
   "type": "module",
@@ -64,15 +60,9 @@
     "react-dom": "^18 || ^19"
   },
   "peerDependenciesMeta": {
-    "@tanstack/react-query": {
-      "optional": true
-    },
-    "react": {
-      "optional": true
-    },
-    "react-dom": {
-      "optional": true
-    }
+    "@tanstack/react-query": {"optional":true},
+    "react": {"optional":true},
+    "react-dom": {"optional":true}
   },
   "devDependencies": {
     "@eslint/js": "^9.19.0",
