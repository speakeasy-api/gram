--- conflicted
+++ resolved
@@ -1,10 +1,6 @@
 {
   "name": "@gram/client",
-<<<<<<< HEAD
   "version": "0.21.10",
-=======
-  "version": "0.21.6",
->>>>>>> 25912d8c
   "author": "Speakeasy",
   "private": true,
   "type": "module",
