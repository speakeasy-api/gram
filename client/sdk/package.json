--- conflicted
+++ resolved
@@ -1,10 +1,6 @@
 {
   "name": "@gram/client",
-<<<<<<< HEAD
-  "version": "0.23.1",
-=======
-  "version": "0.23.10",
->>>>>>> 82a619f7
+  "version": "0.23.11",
   "author": "Speakeasy",
   "private": true,
   "type": "module",
