--- conflicted
+++ resolved
@@ -1,10 +1,6 @@
 {
   "name": "@gram/client",
-<<<<<<< HEAD
-  "version": "0.16.4",
-=======
-  "version": "0.16.2",
->>>>>>> d844507c
+  "version": "0.16.5",
   "author": "Speakeasy",
   "private": true,
   "type": "module",
