--- conflicted
+++ resolved
@@ -60,11 +60,6 @@
   language: "typescript",
   openapiDocVersion: "0.0.1",
   sdkVersion: "0.12.60",
-<<<<<<< HEAD
-  genVersion: "2.687.13",
-  userAgent: "speakeasy-sdk/typescript 0.12.60 2.687.13 0.0.1 @gram/client",
-=======
   genVersion: "2.696.0",
   userAgent: "speakeasy-sdk/typescript 0.12.60 2.696.0 0.0.1 @gram/client",
->>>>>>> be5b8616
 } as const;