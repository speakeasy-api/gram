--- conflicted
+++ resolved
@@ -1,29 +1,16 @@
 lockVersion: 2.0.0
 id: 0e7a6274-2092-40cd-9586-9415c6655c64
 management:
-<<<<<<< HEAD
-  docChecksum: c48f16f926518387690dfaf28ecd67cb
+  docChecksum: f29c87ea7001000287587496963e15d7
   docVersion: 0.0.1
   speakeasyVersion: 1.673.1
   generationVersion: 2.776.3
-  releaseVersion: 0.23.1
-  configChecksum: dc0ea67758464de76a0003ee9e4c2acd
+  releaseVersion: 0.23.10
+  configChecksum: 81e7da56b23a80f477de70bd388d0978
 persistentEdits:
-  generation_id: c121bdbd-a930-4885-a701-95eecb36b8ab
-  pristine_commit_hash: 3bb64406d281518d769346a10b1d076d74da61fe
-  pristine_tree_hash: 53fa53434063c514bf52224d172da27c512a0f6e
-=======
-  docChecksum: 4dc739ab5531eb62d321c67f787b603a
-  docVersion: 0.0.1
-  speakeasyVersion: 1.673.1
-  generationVersion: 2.776.3
-  releaseVersion: 0.23.9
-  configChecksum: 4203192be07a4058f50ce06f84f712bc
-persistentEdits:
-  generation_id: 5ffe5d59-0b7e-483c-8f33-4c5470c3b9d0
-  pristine_commit_hash: 846ee6e75ec2b413718331161145d4caf9875d38
-  pristine_tree_hash: ce8186d1c9413b4bbc25941182e831a5f8e03aef
->>>>>>> b6b6ca7b
+  generation_id: 828a3acd-58bc-4412-95a9-608a18557f73
+  pristine_commit_hash: 07d079b66140eff9001e027a9dd183825fb3d783
+  pristine_tree_hash: 1a9039e38227b5970b3659c936dfa12dc255228d
 features:
   typescript:
     additionalDependencies: 0.1.0
@@ -2034,21 +2021,12 @@
     pristine_git_object: 1a631486ce5148c35accdd3def55565ba0ec62c3
   jsr.json:
     id: 7f6ab7767282
-<<<<<<< HEAD
-    last_write_checksum: sha1:dab43cc47b64b3b0237ddd1d0bbedb40278a2536
-    pristine_git_object: 3a7017cee735264fb0c7cfba7428963c2f5bfba7
+    last_write_checksum: sha1:40bf6548f4c07ad912c8932ec2c6a6d0df6c487e
+    pristine_git_object: ce3b7fc66f472d5397ed90db493b1ec580469d5a
   package.json:
     id: 7030d0b2f71b
-    last_write_checksum: sha1:d6e30d24b6565aa350165edbd50dd2020cc96c36
-    pristine_git_object: 1cb35a7e90e958e963d6620435beeb0c3ce1b91b
-=======
-    last_write_checksum: sha1:fb2200137d896e598b58e35eb8c35e30f35f7d31
-    pristine_git_object: 8a7693bd08287f133b6a75cfd83c30c3e33b5f32
-  package.json:
-    id: 7030d0b2f71b
-    last_write_checksum: sha1:bb1e6a82e74c70f882d6bc07a7911a992a150289
-    pristine_git_object: 5734fdf6a8f259fc8d5f4805e2e93fe510af490a
->>>>>>> b6b6ca7b
+    last_write_checksum: sha1:cb8ffe4feefde1b8afef6fc25ef6ffc789dcc946
+    pristine_git_object: f26cbe8387884824f485f04009fa456aacd96cd1
   src/core.ts:
     id: f431fdbcd144
     last_write_checksum: sha1:a753021efd93bddd574dea18c6bded2cd8f55aad
@@ -2447,13 +2425,8 @@
     pristine_git_object: 0aebd8b0a4867e35cb3348fc52921c3c0b4725b7
   src/lib/config.ts:
     id: 320761608fb3
-<<<<<<< HEAD
-    last_write_checksum: sha1:d322003438f1ddc3b7162aa122a578ac961766ea
-    pristine_git_object: 595603b3995e645066d334dd5747dd35902e40a7
-=======
-    last_write_checksum: sha1:0cf3df65f5fa39aeaac115cbc00ba21c560c8839
-    pristine_git_object: 83790d499a25a8ba72fab87d889ef0dafa26da3f
->>>>>>> b6b6ca7b
+    last_write_checksum: sha1:af5ca2b5ca547a30219a0b366961c830d4dc558b
+    pristine_git_object: bce7c69c3422497cc9c38bed3ed789092e5caf46
   src/lib/dlv.ts:
     id: b1988214835a
     last_write_checksum: sha1:1dd3e3fbb4550c4bf31f5ef997faff355d6f3250
