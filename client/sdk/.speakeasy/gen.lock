--- conflicted
+++ resolved
@@ -1,27 +1,18 @@
 lockVersion: 2.0.0
 id: 0e7a6274-2092-40cd-9586-9415c6655c64
 management:
-<<<<<<< HEAD
-  docChecksum: c54f39e0169f300aecc6c6a54f67ad4e
+  docChecksum: ea55503574bab02047e773f32affa80d
   docVersion: 0.0.1
   speakeasyVersion: 1.613.0
   generationVersion: 2.696.0
-  releaseVersion: 0.14.1
-  configChecksum: 6b0d75808578cf295f83bf59d8b43119
-=======
-  docChecksum: b0600ba652b467d7913749f213f17ebe
-  docVersion: 0.0.1
-  speakeasyVersion: 1.634.0
-  generationVersion: 2.721.0
-  releaseVersion: 0.12.72
-  configChecksum: cdd2788bd2f93fb3e2e1e920bf79e975
->>>>>>> 5207fa10
+  releaseVersion: 0.14.2
+  configChecksum: 1fcb92e4d463489f23d8166b714d003f
 features:
   typescript:
     additionalDependencies: 0.1.0
-    core: 3.21.26
+    core: 3.21.22
     defaultEnabledRetries: 0.1.0
-    devContainers: 2.90.1
+    devContainers: 2.90.0
     downloadStreams: 0.1.1
     enumUnions: 0.1.0
     envVarSecurityUsage: 0.1.2
@@ -1559,30 +1550,6 @@
           application/json: {"fault": true, "id": "123abc", "message": "parameter 'p' must be an integer", "name": "bad_request", "temporary": true, "timeout": true}
         "500":
           application/json: {"fault": true, "id": "123abc", "message": "parameter 'p' must be an integer", "name": "bad_request", "temporary": true, "timeout": true}
-  getInstallPageMetadata:
-    speakeasy-default-get-install-page-metadata:
-      parameters:
-        query:
-          toolset_id: "b6e4ca24-e078-4ae2-8b4e-f99e8b24755c"
-          toolset_slug: "<value>"
-      responses:
-        "200":
-          application/json: {}
-        "400":
-          application/json: {"fault": true, "id": "123abc", "message": "parameter 'p' must be an integer", "name": "bad_request", "temporary": true, "timeout": true}
-        "500":
-          application/json: {"fault": true, "id": "123abc", "message": "parameter 'p' must be an integer", "name": "bad_request", "temporary": true, "timeout": true}
-  setInstallPageMetadata:
-    speakeasy-default-set-install-page-metadata:
-      requestBody:
-        application/json: {"toolset_slug": "<value>"}
-      responses:
-        "200":
-          application/json: {"created_at": "2025-07-02T04:34:47.296Z", "id": "<id>", "toolset_id": "1e7ed99d-76d3-4eaa-a245-36fe9e5308c2", "updated_at": "2024-05-24T08:09:35.124Z"}
-        "400":
-          application/json: {"fault": false, "id": "123abc", "message": "parameter 'p' must be an integer", "name": "bad_request", "temporary": true, "timeout": true}
-        "500":
-          application/json: {"fault": false, "id": "123abc", "message": "parameter 'p' must be an integer", "name": "bad_request", "temporary": true, "timeout": true}
   getMcpMetadata:
     speakeasy-default-get-mcp-metadata:
       parameters:
