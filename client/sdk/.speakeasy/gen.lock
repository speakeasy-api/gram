--- conflicted
+++ resolved
@@ -1,21 +1,12 @@
 lockVersion: 2.0.0
 id: 0e7a6274-2092-40cd-9586-9415c6655c64
 management:
-<<<<<<< HEAD
-  docChecksum: cbbf591aae922fd466e2add90c248502
-  docVersion: 0.0.1
-  speakeasyVersion: 1.637.2
-  generationVersion: 2.727.9
-  releaseVersion: 0.14.14
-  configChecksum: 3575405f4afcb13cdfd72f91765edc4c
-=======
-  docChecksum: b54f3232f5ef424e6d8a6e6a4562756e
+  docChecksum: 367dc050adc26d72a12e4e015dbd05c0
   docVersion: 0.0.1
   speakeasyVersion: 1.637.2
   generationVersion: 2.727.9
   releaseVersion: 0.14.15
   configChecksum: eb13bc4d53a18781224f0fd2dcdd18fc
->>>>>>> d6f5579a
 features:
   typescript:
     additionalDependencies: 0.1.0
