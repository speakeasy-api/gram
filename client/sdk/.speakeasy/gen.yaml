configVersion: 2.0.0
generation:
  devContainers:
    enabled: true
    schemaPath: ../../server/gen/http/openapi3.yaml
  sdkClassName: Gram
  maintainOpenAPIOrder: true
  usageSnippets:
    optionalPropertyRendering: withExample
    sdkInitStyle: constructor
  useClassNamesForArrayFields: true
  fixes:
    nameResolutionDec2023: true
    nameResolutionFeb2025: false
    parameterOrderingFeb2024: true
    requestResponseComponentNamesFeb2024: true
    securityFeb2025: true
    sharedErrorComponentsApr2025: false
  auth:
    oAuth2ClientCredentialsEnabled: true
    oAuth2PasswordEnabled: true
    hoistGlobalSecurity: true
  sdkHooksConfigAccess: true
  schemas:
    allOfMergeStrategy: shallowMerge
  tests:
    generateTests: true
    generateNewTests: false
    skipResponseBodyAssertions: false
typescript:
<<<<<<< HEAD
  version: 0.16.5
=======
  version: 0.16.3
>>>>>>> 44229766
  acceptHeaderEnum: true
  additionalDependencies:
    dependencies: {}
    devDependencies:
      '@tanstack/react-query': 'catalog:'
      '@types/react': 'catalog:'
      '@types/react-dom': 'catalog:'
    peerDependencies: {}
  additionalPackageJSON:
    private: true
  author: Speakeasy
  baseErrorName: GramError
  clientServerStatusCodesAsErrors: true
  compileCommand:
    - ./scripts/compile.sh
  constFieldsAlwaysOptional: true
  defaultErrorName: APIError
  enableCustomCodeRegions: false
  enableMCPServer: false
  enableReactQuery: true
  enumFormat: union
  envVarPrefix: GRAM
  flattenGlobalSecurity: true
  flatteningOrder: parameters-first
  generateExamples: true
  imports:
    option: openapi
    paths:
      callbacks: models/callbacks
      errors: models/errors
      operations: models/operations
      shared: models/components
      webhooks: models/webhooks
  inputModelSuffix: input
  jsonpath: rfc9535
  maxMethodParams: 0
  methodArguments: infer-optional-args
  modelPropertyCasing: camel
  moduleFormat: esm
  outputModelSuffix: output
  packageName: '@gram/client'
  responseFormat: flat
  sseFlatResponse: false
  templateVersion: v2
  usageSDKInitImports: []
  useIndexModules: true
  zodVersion: v3<|MERGE_RESOLUTION|>--- conflicted
+++ resolved
@@ -28,11 +28,7 @@
     generateNewTests: false
     skipResponseBodyAssertions: false
 typescript:
-<<<<<<< HEAD
-  version: 0.16.5
-=======
-  version: 0.16.3
->>>>>>> 44229766
+  version: 0.16.6
   acceptHeaderEnum: true
   additionalDependencies:
     dependencies: {}
