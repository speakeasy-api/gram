--- conflicted
+++ resolved
@@ -28,11 +28,7 @@
     generateNewTests: false
     skipResponseBodyAssertions: false
 typescript:
-<<<<<<< HEAD
-  version: 0.16.4
-=======
-  version: 0.16.2
->>>>>>> d844507c
+  version: 0.16.5
   acceptHeaderEnum: true
   additionalDependencies:
     dependencies: {}
