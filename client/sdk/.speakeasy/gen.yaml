--- conflicted
+++ resolved
@@ -30,11 +30,7 @@
     generateNewTests: false
     skipResponseBodyAssertions: false
 typescript:
-<<<<<<< HEAD
-  version: 0.23.8
-=======
-  version: 0.23.11
->>>>>>> 75f9bf96
+  version: 0.23.12
   acceptHeaderEnum: true
   additionalDependencies:
     dependencies: {}
