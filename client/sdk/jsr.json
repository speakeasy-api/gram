--- conflicted
+++ resolved
@@ -2,11 +2,7 @@
 
 {
   "name": "@gram/client",
-<<<<<<< HEAD
-  "version": "0.15.2",
-=======
-  "version": "0.14.16",
->>>>>>> 0784bcb7
+  "version": "0.15.3",
   "exports": {
     ".": "./src/index.ts",    
     "./models/errors": "./src/models/errors/index.ts",    
