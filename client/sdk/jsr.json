--- conflicted
+++ resolved
@@ -2,11 +2,7 @@
 
 {
   "name": "@gram/client",
-<<<<<<< HEAD
-  "version": "0.23.1",
-=======
-  "version": "0.23.9",
->>>>>>> b6b6ca7b
+  "version": "0.23.10",
   "exports": {
     ".": "./src/index.ts",    
     "./models/errors": "./src/models/errors/index.ts",    
