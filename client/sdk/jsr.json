--- conflicted
+++ resolved
@@ -2,11 +2,7 @@
 
 {
   "name": "@gram/client",
-<<<<<<< HEAD
-  "version": "0.23.8",
-=======
-  "version": "0.23.11",
->>>>>>> 75f9bf96
+  "version": "0.23.12",
   "exports": {
     ".": "./src/index.ts",    
     "./models/errors": "./src/models/errors/index.ts",    
