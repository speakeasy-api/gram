--- conflicted
+++ resolved
@@ -2,11 +2,7 @@
 
 {
   "name": "@gram/client",
-<<<<<<< HEAD
-  "version": "0.19.3",
-=======
-  "version": "0.20.0",
->>>>>>> 01346a0a
+  "version": "0.21.0",
   "exports": {
     ".": "./src/index.ts",    
     "./models/errors": "./src/models/errors/index.ts",    
