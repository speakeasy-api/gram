--- conflicted
+++ resolved
@@ -2,11 +2,7 @@
 
 {
   "name": "@gram/client",
-<<<<<<< HEAD
-  "version": "0.21.13",
-=======
   "version": "0.22.0",
->>>>>>> d59fc39b
   "exports": {
     ".": "./src/index.ts",    
     "./models/errors": "./src/models/errors/index.ts",    
