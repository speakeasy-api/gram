

{
  "name": "@gram/client",
<<<<<<< HEAD
  "version": "0.23.16",
=======
  "version": "0.23.15",
>>>>>>> 76beb93a
  "exports": {
    ".": "./src/index.ts",    
    "./models/errors": "./src/models/errors/index.ts",    
    "./models/components": "./src/models/components/index.ts",    
    "./models/operations": "./src/models/operations/index.ts",
    "./lib/config": "./src/lib/config.ts",
    "./lib/http": "./src/lib/http.ts",
    "./lib/retries": "./src/lib/retries.ts",
    "./lib/sdks": "./src/lib/sdks.ts",
    "./types": "./src/types/index.ts"
  },
  "publish": {
    "include": [
      "LICENSE",
      "README.md",
      "RUNTIMES.md",
      "USAGE.md",
      "jsr.json",
      "src/**/*.ts"
    ]
  }
}<|MERGE_RESOLUTION|>--- conflicted
+++ resolved
@@ -2,11 +2,7 @@
 
 {
   "name": "@gram/client",
-<<<<<<< HEAD
-  "version": "0.23.16",
-=======
   "version": "0.23.15",
->>>>>>> 76beb93a
   "exports": {
     ".": "./src/index.ts",    
     "./models/errors": "./src/models/errors/index.ts",    
