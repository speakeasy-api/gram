--- conflicted
+++ resolved
@@ -2,11 +2,7 @@
 
 {
   "name": "@gram/client",
-<<<<<<< HEAD
-  "version": "0.16.0",
-=======
-  "version": "0.15.2",
->>>>>>> a31f0355
+  "version": "0.16.1",
   "exports": {
     ".": "./src/index.ts",    
     "./models/errors": "./src/models/errors/index.ts",    
